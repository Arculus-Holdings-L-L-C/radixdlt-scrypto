--- conflicted
+++ resolved
@@ -651,489 +651,10 @@
         );
     }
 
-<<<<<<< HEAD
-    #[test]
-    fn test_transaction() {
-        parse_instruction_ok!(
-            r#"TAKE_FROM_WORKTOP_BY_AMOUNT  Decimal("1.0")  ResourceAddress("03cbdf875789d08cc80c97e2915b920824a69ea8d809e50b9fe09d")  Bucket("xrd_bucket");"#,
-            Instruction::TakeFromWorktopByAmount {
-                amount: Value::Decimal(Value::String("1.0".into()).into()),
-                resource_address: Value::ResourceAddress(
-                    Value::String("03cbdf875789d08cc80c97e2915b920824a69ea8d809e50b9fe09d".into())
-                        .into()
-                ),
-                new_bucket: Value::Bucket(Value::String("xrd_bucket".into()).into()),
-            }
-        );
-        parse_instruction_ok!(
-            r#"TAKE_FROM_WORKTOP  ResourceAddress("03cbdf875789d08cc80c97e2915b920824a69ea8d809e50b9fe09d")  Bucket("xrd_bucket");"#,
-            Instruction::TakeFromWorktop {
-                resource_address: Value::ResourceAddress(
-                    Value::String("03cbdf875789d08cc80c97e2915b920824a69ea8d809e50b9fe09d".into())
-                        .into()
-                ),
-                new_bucket: Value::Bucket(Value::String("xrd_bucket".into()).into()),
-            }
-        );
-        parse_instruction_ok!(
-            r#"ASSERT_WORKTOP_CONTAINS_BY_AMOUNT  Decimal("1.0")  ResourceAddress("03cbdf875789d08cc80c97e2915b920824a69ea8d809e50b9fe09d");"#,
-            Instruction::AssertWorktopContainsByAmount {
-                amount: Value::Decimal(Value::String("1.0".into()).into()),
-                resource_address: Value::ResourceAddress(
-                    Value::String("03cbdf875789d08cc80c97e2915b920824a69ea8d809e50b9fe09d".into())
-                        .into()
-                ),
-            }
-        );
-        parse_instruction_ok!(
-            r#"CREATE_PROOF_FROM_BUCKET  Bucket("xrd_bucket")  Proof("admin_auth");"#,
-            Instruction::CreateProofFromBucket {
-                bucket: Value::Bucket(Value::String("xrd_bucket".into()).into()),
-                new_proof: Value::Proof(Value::String("admin_auth".into()).into()),
-            }
-        );
-        parse_instruction_ok!(
-            r#"CLONE_PROOF  Proof("admin_auth")  Proof("admin_auth2");"#,
-            Instruction::CloneProof {
-                proof: Value::Proof(Value::String("admin_auth".into()).into()),
-                new_proof: Value::Proof(Value::String("admin_auth2".into()).into()),
-            }
-        );
-        parse_instruction_ok!(
-            r#"DROP_PROOF Proof("admin_auth");"#,
-            Instruction::DropProof {
-                proof: Value::Proof(Value::String("admin_auth".into()).into()),
-            }
-        );
-        parse_instruction_ok!(r#"DROP_ALL_PROOFS;"#, Instruction::DropAllProofs);
-        parse_instruction_ok!(
-            r#"CALL_FUNCTION  PackageAddress("01d1f50010e4102d88aacc347711491f852c515134a9ecf67ba17c")  "Airdrop"  "new"  500u32;"#,
-            Instruction::CallFunction {
-                package_address: Value::PackageAddress(
-                    Value::String("01d1f50010e4102d88aacc347711491f852c515134a9ecf67ba17c".into())
-                        .into()
-                ),
-                blueprint_name: Value::String("Airdrop".into()),
-                function_name: Value::String("new".into()),
-                args: vec![Value::U32(500),]
-            }
-        );
-        parse_instruction_ok!(
-            r#"CALL_METHOD  ComponentAddress("0292566c83de7fd6b04fcc92b5e04b03228ccff040785673278ef1")  "refill"  Bucket("xrd_bucket")  Proof("admin_auth");"#,
-            Instruction::CallMethod {
-                component_address: Value::ComponentAddress(
-                    Value::String("0292566c83de7fd6b04fcc92b5e04b03228ccff040785673278ef1".into())
-                        .into()
-                ),
-                method_name: Value::String("refill".into()),
-                args: vec![
-                    Value::Bucket(Value::String("xrd_bucket".into()).into()),
-                    Value::Proof(Value::String("admin_auth".into()).into())
-                ]
-            }
-        );
-        parse_instruction_ok!(
-            r#"CALL_METHOD  ComponentAddress("0292566c83de7fd6b04fcc92b5e04b03228ccff040785673278ef1")  "withdraw_non_fungible"  NonFungibleId("00")  Proof("admin_auth");"#,
-            Instruction::CallMethod {
-                component_address: Value::ComponentAddress(
-                    Value::String("0292566c83de7fd6b04fcc92b5e04b03228ccff040785673278ef1".into())
-                        .into()
-                ),
-                method_name: Value::String("withdraw_non_fungible".into()),
-                args: vec![
-                    Value::NonFungibleId(Value::String("00".into()).into()),
-                    Value::Proof(Value::String("admin_auth".into()).into())
-                ]
-            }
-        );
-
-        parse_instruction_ok!(
-            r#"PUBLISH_PACKAGE Blob("36dae540b7889956f1f1d8d46ba23e5e44bf5723aef2a8e6b698686c02583618") Blob("15e8699a6d63a96f66f6feeb609549be2688b96b02119f260ae6dfd012d16a5d") Array<Tuple>() Array<Tuple>() Array<Tuple>(Tuple(Enum("SetMetadata"), Tuple(Enum("DenyAll"), Enum("DenyAll"))), Tuple(Enum("GetMetadata"), Tuple(Enum("AllowAll"), Enum("DenyAll"))), Tuple(Enum("SetRoyaltyConfig"), Tuple(Enum("DenyAll"), Enum("DenyAll"))), Tuple(Enum("ClaimRoyalty"), Tuple(Enum("DenyAll"), Enum("DenyAll"))));"#,
-            Instruction::PublishPackage {
-                code: Value::Blob(Box::new(Value::String(
-                    "36dae540b7889956f1f1d8d46ba23e5e44bf5723aef2a8e6b698686c02583618".into()
-                ))),
-                abi: Value::Blob(Box::new(Value::String(
-                    "15e8699a6d63a96f66f6feeb609549be2688b96b02119f260ae6dfd012d16a5d".into()
-                ))),
-                royalty_config: Value::Array(Type::Tuple, Vec::new()),
-                metadata: Value::Array(Type::Tuple, Vec::new()),
-                access_rules: Value::Array(
-                    Type::Tuple,
-                    vec![
-                        Value::Tuple(vec![
-                            Value::Enum("SetMetadata".into(), Vec::new()),
-                            Value::Tuple(vec![
-                                Value::Enum("DenyAll".into(), Vec::new()),
-                                Value::Enum("DenyAll".into(), Vec::new()),
-                            ])
-                        ]),
-                        Value::Tuple(vec![
-                            Value::Enum("GetMetadata".into(), Vec::new()),
-                            Value::Tuple(vec![
-                                Value::Enum("AllowAll".into(), Vec::new()),
-                                Value::Enum("DenyAll".into(), Vec::new()),
-                            ])
-                        ]),
-                        Value::Tuple(vec![
-                            Value::Enum("SetRoyaltyConfig".into(), Vec::new()),
-                            Value::Tuple(vec![
-                                Value::Enum("DenyAll".into(), Vec::new()),
-                                Value::Enum("DenyAll".into(), Vec::new()),
-                            ])
-                        ]),
-                        Value::Tuple(vec![
-                            Value::Enum("ClaimRoyalty".into(), Vec::new()),
-                            Value::Tuple(vec![
-                                Value::Enum("DenyAll".into(), Vec::new()),
-                                Value::Enum("DenyAll".into(), Vec::new()),
-                            ])
-                        ]),
-                    ]
-                )
-            }
-        );
-        parse_instruction_ok!(
-            r#"PUBLISH_PACKAGE_WITH_OWNER Blob("36dae540b7889956f1f1d8d46ba23e5e44bf5723aef2a8e6b698686c02583618") Blob("15e8699a6d63a96f66f6feeb609549be2688b96b02119f260ae6dfd012d16a5d") NonFungibleAddress("resource_sim1qr9alp6h38ggejqvjl3fzkujpqj2d84gmqy72zuluzwsykwvak", 1u32);"#,
-            Instruction::PublishPackageWithOwner {
-                code: Value::Blob(Box::new(Value::String(
-                    "36dae540b7889956f1f1d8d46ba23e5e44bf5723aef2a8e6b698686c02583618".into()
-                ))),
-                abi: Value::Blob(Box::new(Value::String(
-                    "15e8699a6d63a96f66f6feeb609549be2688b96b02119f260ae6dfd012d16a5d".into()
-                ))),
-                owner_badge: Value::NonFungibleAddress(
-                    Box::new(Value::String(
-                        "resource_sim1qr9alp6h38ggejqvjl3fzkujpqj2d84gmqy72zuluzwsykwvak".into()
-                    )),
-                    Box::new(Value::U32(1))
-                )
-            }
-        );
-
-        parse_instruction_ok!(
-            r#"CREATE_FUNGIBLE_RESOURCE 18u8 Array<Tuple>( Tuple("name", "Token")) Array<Tuple>(Tuple(Enum("Withdraw"), Tuple(Enum("AllowAll"), Enum("DenyAll"))), Tuple(Enum("Deposit"), Tuple(Enum("AllowAll"), Enum("DenyAll")))) Some(Decimal("500"));"#,
-            Instruction::CreateFungibleResource {
-                divisibility: Value::U8(18),
-                metadata: Value::Array(
-                    Type::Tuple,
-                    vec![Value::Tuple(vec![
-                        Value::String("name".into()),
-                        Value::String("Token".into()),
-                    ])]
-                ),
-                access_rules: Value::Array(
-                    Type::Tuple,
-                    vec![
-                        Value::Tuple(vec![
-                            Value::Enum("Withdraw".into(), Vec::new()),
-                            Value::Tuple(vec![
-                                Value::Enum("AllowAll".into(), Vec::new()),
-                                Value::Enum("DenyAll".into(), Vec::new()),
-                            ])
-                        ]),
-                        Value::Tuple(vec![
-                            Value::Enum("Deposit".into(), Vec::new()),
-                            Value::Tuple(vec![
-                                Value::Enum("AllowAll".into(), Vec::new()),
-                                Value::Enum("DenyAll".into(), Vec::new()),
-                            ])
-                        ]),
-                    ]
-                ),
-                initial_supply: Value::Some(Box::new(Value::Decimal(Box::new(Value::String(
-                    "500".into()
-                )))))
-            }
-        );
-        parse_instruction_ok!(
-            r#"CREATE_FUNGIBLE_RESOURCE 18u8 Array<Tuple>( Tuple("name", "Token")) Array<Tuple>(Tuple(Enum("Withdraw"), Tuple(Enum("AllowAll"), Enum("DenyAll"))), Tuple(Enum("Deposit"), Tuple(Enum("AllowAll"), Enum("DenyAll")))) None;"#,
-            Instruction::CreateFungibleResource {
-                divisibility: Value::U8(18),
-                metadata: Value::Array(
-                    Type::Tuple,
-                    vec![Value::Tuple(vec![
-                        Value::String("name".into()),
-                        Value::String("Token".into()),
-                    ])]
-                ),
-                access_rules: Value::Array(
-                    Type::Tuple,
-                    vec![
-                        Value::Tuple(vec![
-                            Value::Enum("Withdraw".into(), Vec::new()),
-                            Value::Tuple(vec![
-                                Value::Enum("AllowAll".into(), Vec::new()),
-                                Value::Enum("DenyAll".into(), Vec::new()),
-                            ])
-                        ]),
-                        Value::Tuple(vec![
-                            Value::Enum("Deposit".into(), Vec::new()),
-                            Value::Tuple(vec![
-                                Value::Enum("AllowAll".into(), Vec::new()),
-                                Value::Enum("DenyAll".into(), Vec::new()),
-                            ])
-                        ]),
-                    ]
-                ),
-                initial_supply: Value::None
-            }
-        );
-        parse_instruction_ok!(
-            r#"CREATE_FUNGIBLE_RESOURCE_WITH_OWNER 18u8 Array<Tuple>( Tuple("name", "Token")) NonFungibleAddress("resource_sim1qr9alp6h38ggejqvjl3fzkujpqj2d84gmqy72zuluzwsykwvak", 1u32) Some(Decimal("500"));"#,
-            Instruction::CreateFungibleResourceWithOwner {
-                divisibility: Value::U8(18),
-                metadata: Value::Array(
-                    Type::Tuple,
-                    vec![Value::Tuple(vec![
-                        Value::String("name".into()),
-                        Value::String("Token".into()),
-                    ])]
-                ),
-                owner_badge: Value::NonFungibleAddress(
-                    Box::new(Value::String(
-                        "resource_sim1qr9alp6h38ggejqvjl3fzkujpqj2d84gmqy72zuluzwsykwvak".into()
-                    )),
-                    Box::new(Value::U32(1))
-                ),
-                initial_supply: Value::Some(Box::new(Value::Decimal(Box::new(Value::String(
-                    "500".into()
-                )))))
-            }
-        );
-        parse_instruction_ok!(
-            r#"CREATE_FUNGIBLE_RESOURCE_WITH_OWNER 18u8 Array<Tuple>( Tuple("name", "Token")) NonFungibleAddress("resource_sim1qr9alp6h38ggejqvjl3fzkujpqj2d84gmqy72zuluzwsykwvak", 1u32) None;"#,
-            Instruction::CreateFungibleResourceWithOwner {
-                divisibility: Value::U8(18),
-                metadata: Value::Array(
-                    Type::Tuple,
-                    vec![Value::Tuple(vec![
-                        Value::String("name".into()),
-                        Value::String("Token".into()),
-                    ])]
-                ),
-                owner_badge: Value::NonFungibleAddress(
-                    Box::new(Value::String(
-                        "resource_sim1qr9alp6h38ggejqvjl3fzkujpqj2d84gmqy72zuluzwsykwvak".into()
-                    )),
-                    Box::new(Value::U32(1))
-                ),
-                initial_supply: Value::None
-            }
-        );
-
-        parse_instruction_ok!(
-            r#"
-            CREATE_NON_FUNGIBLE_RESOURCE 
-                Enum("U32") 
-                Array<Tuple>(Tuple("name", "Token")) 
-                Array<Tuple>(Tuple(Enum("Withdraw"), Tuple(Enum("AllowAll"), Enum("DenyAll"))), Tuple(Enum("Deposit"), Tuple(Enum("AllowAll"), Enum("DenyAll")))) 
-                Some(
-                    Array<Tuple>(
-                        Tuple(
-                            NonFungibleId(1u32), 
-                            Tuple(
-                                Tuple("Hello World", Decimal("12")),
-                                Tuple(12u8, 19u128)
-                            )
-                        )
-                    )
-                );
-            "#,
-            Instruction::CreateNonFungibleResource {
-                id_type: Value::Enum("U32".into(), Vec::new()),
-                metadata: Value::Array(
-                    Type::Tuple,
-                    vec![Value::Tuple(vec![
-                        Value::String("name".into()),
-                        Value::String("Token".into()),
-                    ])]
-                ),
-                access_rules: Value::Array(
-                    Type::Tuple,
-                    vec![
-                        Value::Tuple(vec![
-                            Value::Enum("Withdraw".into(), Vec::new()),
-                            Value::Tuple(vec![
-                                Value::Enum("AllowAll".into(), Vec::new()),
-                                Value::Enum("DenyAll".into(), Vec::new()),
-                            ])
-                        ]),
-                        Value::Tuple(vec![
-                            Value::Enum("Deposit".into(), Vec::new()),
-                            Value::Tuple(vec![
-                                Value::Enum("AllowAll".into(), Vec::new()),
-                                Value::Enum("DenyAll".into(), Vec::new()),
-                            ])
-                        ]),
-                    ]
-                ),
-                initial_supply: Value::Some(Box::new(Value::Array(
-                    Type::Tuple,
-                    vec![Value::Tuple(vec![
-                        Value::NonFungibleId(Box::new(Value::U32(1))),
-                        Value::Tuple(vec![
-                            Value::Tuple(vec![
-                                Value::String("Hello World".into()),
-                                Value::Decimal(Box::new(Value::String("12".into())))
-                            ]),
-                            Value::Tuple(vec![Value::U8(12), Value::U128(19),]),
-                        ])
-                    ])]
-                )))
-            }
-        );
-        parse_instruction_ok!(
-            r#"CREATE_NON_FUNGIBLE_RESOURCE Enum("U32") Array<Tuple>( Tuple("name", "Token")) Array<Tuple>( Tuple(Enum("Withdraw"), Tuple(Enum("AllowAll"), Enum("DenyAll"))), Tuple(Enum("Deposit"), Tuple(Enum("AllowAll"), Enum("DenyAll")))) None;"#,
-            Instruction::CreateNonFungibleResource {
-                id_type: Value::Enum("U32".into(), Vec::new()),
-                metadata: Value::Array(
-                    Type::Tuple,
-                    vec![Value::Tuple(vec![
-                        Value::String("name".into()),
-                        Value::String("Token".into()),
-                    ])]
-                ),
-                access_rules: Value::Array(
-                    Type::Tuple,
-                    vec![
-                        Value::Tuple(vec![
-                            Value::Enum("Withdraw".into(), Vec::new()),
-                            Value::Tuple(vec![
-                                Value::Enum("AllowAll".into(), Vec::new()),
-                                Value::Enum("DenyAll".into(), Vec::new()),
-                            ])
-                        ]),
-                        Value::Tuple(vec![
-                            Value::Enum("Deposit".into(), Vec::new()),
-                            Value::Tuple(vec![
-                                Value::Enum("AllowAll".into(), Vec::new()),
-                                Value::Enum("DenyAll".into(), Vec::new()),
-                            ])
-                        ]),
-                    ]
-                ),
-                initial_supply: Value::None
-            }
-        );
-        parse_instruction_ok!(
-            r#"
-            CREATE_NON_FUNGIBLE_RESOURCE_WITH_OWNER 
-                Enum("U32") 
-                Array<Tuple>(Tuple("name", "Token")) 
-                NonFungibleAddress("resource_sim1qr9alp6h38ggejqvjl3fzkujpqj2d84gmqy72zuluzwsykwvak", 1u32) 
-                Some(
-                    Array<Tuple>(
-                        Tuple(
-                            NonFungibleId(1u32), 
-                            Tuple(
-                                Tuple("Hello World", Decimal("12")),
-                                Tuple(12u8, 19u128)
-                            )
-                        )
-                    )
-                );
-            "#,
-            Instruction::CreateNonFungibleResourceWithOwner {
-                id_type: Value::Enum("U32".into(), Vec::new()),
-                metadata: Value::Array(
-                    Type::Tuple,
-                    vec![Value::Tuple(vec![
-                        Value::String("name".into()),
-                        Value::String("Token".into()),
-                    ])]
-                ),
-                owner_badge: Value::NonFungibleAddress(
-                    Box::new(Value::String(
-                        "resource_sim1qr9alp6h38ggejqvjl3fzkujpqj2d84gmqy72zuluzwsykwvak".into()
-                    )),
-                    Box::new(Value::U32(1))
-                ),
-                initial_supply: Value::Some(Box::new(Value::Array(
-                    Type::Tuple,
-                    vec![Value::Tuple(vec![
-                        Value::NonFungibleId(Box::new(Value::U32(1))),
-                        Value::Tuple(vec![
-                            Value::Tuple(vec![
-                                Value::String("Hello World".into()),
-                                Value::Decimal(Box::new(Value::String("12".into())))
-                            ]),
-                            Value::Tuple(vec![Value::U8(12), Value::U128(19),]),
-                        ])
-                    ])]
-                )))
-            }
-        );
-        parse_instruction_ok!(
-            r#"CREATE_NON_FUNGIBLE_RESOURCE_WITH_OWNER Enum("U32") Array<Tuple>( Tuple("name", "Token")) NonFungibleAddress("resource_sim1qr9alp6h38ggejqvjl3fzkujpqj2d84gmqy72zuluzwsykwvak", 1u32) None;"#,
-            Instruction::CreateNonFungibleResourceWithOwner {
-                id_type: Value::Enum("U32".into(), Vec::new()),
-                metadata: Value::Array(
-                    Type::Tuple,
-                    vec![Value::Tuple(vec![
-                        Value::String("name".into()),
-                        Value::String("Token".into()),
-                    ])]
-                ),
-                owner_badge: Value::NonFungibleAddress(
-                    Box::new(Value::String(
-                        "resource_sim1qr9alp6h38ggejqvjl3fzkujpqj2d84gmqy72zuluzwsykwvak".into()
-                    )),
-                    Box::new(Value::U32(1))
-                ),
-                initial_supply: Value::None
-            }
-        );
-
-        parse_instruction_ok!(
-            r#"MINT_FUNGIBLE ResourceAddress("resource_sim1qr9alp6h38ggejqvjl3fzkujpqj2d84gmqy72zuluzwsykwvak") Decimal("100");"#,
-            Instruction::MintFungible {
-                resource_address: Value::ResourceAddress(Box::new(Value::String(
-                    "resource_sim1qr9alp6h38ggejqvjl3fzkujpqj2d84gmqy72zuluzwsykwvak".into()
-                ))),
-                amount: Value::Decimal(Box::new(Value::String("100".into())))
-            }
-        );
-        parse_instruction_ok!(
-            r#"
-            MINT_NON_FUNGIBLE 
-                ResourceAddress("resource_sim1qr9alp6h38ggejqvjl3fzkujpqj2d84gmqy72zuluzwsykwvak") 
-                Array<Tuple>(
-                    Tuple(
-                        NonFungibleId(1u32), 
-                        Tuple(
-                            Tuple("Hello World", Decimal("12")),
-                            Tuple(12u8, 19u128)
-                        )
-                    )
-                );
-            "#,
-            Instruction::MintNonFungible {
-                resource_address: Value::ResourceAddress(Box::new(Value::String(
-                    "resource_sim1qr9alp6h38ggejqvjl3fzkujpqj2d84gmqy72zuluzwsykwvak".into()
-                ))),
-                entries: Value::Array(
-                    Type::Tuple,
-                    vec![Value::Tuple(vec![
-                        Value::NonFungibleId(Box::new(Value::U32(1))),
-                        Value::Tuple(vec![
-                            Value::Tuple(vec![
-                                Value::String("Hello World".into()),
-                                Value::Decimal(Box::new(Value::String("12".into())))
-                            ]),
-                            Value::Tuple(vec![Value::U8(12), Value::U128(19),]),
-                        ])
-                    ])]
-                )
-            }
-        );
-    }
-=======
     // Instruction parsing tests have been removed as they're largely outdated (inconsistent with the data model),
     // which may lead developers to invalid syntax.
     //
     // It's also not very useful as instruction parsing basically calls `parse_value` recursively
     //
     // That said, all manifest instructions should be tested in `generator.rs` and `e2e.rs`.
->>>>>>> 9055c688
 }