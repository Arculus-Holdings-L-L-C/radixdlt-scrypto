use crate::data::*;
use crate::errors::*;
use crate::manifest::ast;
use crate::model::*;
use crate::validation::*;
use radix_engine_common::native_addresses::PACKAGE_PACKAGE;
use radix_engine_interface::address::Bech32Decoder;
use radix_engine_interface::api::node_modules::auth::ACCESS_RULES_SET_GROUP_ACCESS_RULE_IDENT;
use radix_engine_interface::api::node_modules::auth::ACCESS_RULES_SET_GROUP_MUTABILITY_IDENT;
use radix_engine_interface::api::node_modules::auth::ACCESS_RULES_SET_METHOD_ACCESS_RULE_IDENT;
use radix_engine_interface::api::node_modules::metadata::METADATA_REMOVE_IDENT;
use radix_engine_interface::api::node_modules::metadata::METADATA_SET_IDENT;
use radix_engine_interface::api::node_modules::royalty::{
    COMPONENT_ROYALTY_CLAIM_ROYALTY_IDENT, COMPONENT_ROYALTY_SET_ROYALTY_CONFIG_IDENT,
};
use radix_engine_interface::api::ObjectModuleId;
use radix_engine_interface::blueprints::access_controller::{
    ACCESS_CONTROLLER_BLUEPRINT, ACCESS_CONTROLLER_CREATE_GLOBAL_IDENT,
};
use radix_engine_interface::blueprints::account::{
    ACCOUNT_BLUEPRINT, ACCOUNT_CREATE_ADVANCED_IDENT, ACCOUNT_CREATE_IDENT,
};
use radix_engine_interface::blueprints::epoch_manager::EPOCH_MANAGER_CREATE_VALIDATOR_IDENT;
use radix_engine_interface::blueprints::identity::{
    IDENTITY_BLUEPRINT, IDENTITY_CREATE_ADVANCED_IDENT, IDENTITY_CREATE_IDENT,
};
use radix_engine_interface::blueprints::package::PACKAGE_BLUEPRINT;
use radix_engine_interface::blueprints::package::PACKAGE_PUBLISH_WASM_ADVANCED_IDENT;
use radix_engine_interface::blueprints::package::PACKAGE_PUBLISH_WASM_IDENT;
use radix_engine_interface::blueprints::package::{
    PACKAGE_CLAIM_ROYALTY_IDENT, PACKAGE_SET_ROYALTY_CONFIG_IDENT,
};
use radix_engine_interface::blueprints::resource::*;
use radix_engine_interface::blueprints::resource::{
    NonFungibleGlobalId, NON_FUNGIBLE_RESOURCE_MANAGER_BLUEPRINT,
};
use radix_engine_interface::blueprints::resource::{
<<<<<<< HEAD
=======
    AuthorityRules, FungibleResourceManagerCreateInput,
    FungibleResourceManagerCreateWithInitialSupplyInput, NonFungibleResourceManagerCreateInput,
    NonFungibleResourceManagerCreateWithInitialSupplyManifestInput,
>>>>>>> a9a59170
    FUNGIBLE_RESOURCE_MANAGER_BLUEPRINT, FUNGIBLE_RESOURCE_MANAGER_CREATE_IDENT,
    FUNGIBLE_RESOURCE_MANAGER_CREATE_WITH_INITIAL_SUPPLY_IDENT,
    NON_FUNGIBLE_RESOURCE_MANAGER_CREATE_IDENT,
    NON_FUNGIBLE_RESOURCE_MANAGER_CREATE_WITH_INITIAL_SUPPLY_IDENT,
};
use radix_engine_interface::constants::{
    ACCESS_CONTROLLER_PACKAGE, ACCOUNT_PACKAGE, IDENTITY_PACKAGE, RESOURCE_PACKAGE,
};
use radix_engine_interface::crypto::Hash;
use radix_engine_interface::data::manifest::model::*;
use radix_engine_interface::data::manifest::*;
use radix_engine_interface::data::scrypto::model::*;
use radix_engine_interface::math::{Decimal, PreciseDecimal};
use radix_engine_interface::types::GlobalAddress;
use radix_engine_interface::types::InternalAddress;
use radix_engine_interface::types::PackageAddress;
use radix_engine_interface::types::ResourceAddress;
use sbor::rust::borrow::Borrow;
use sbor::rust::collections::BTreeMap;
use sbor::rust::str::FromStr;
use sbor::rust::vec;
use sbor::*;

#[derive(Debug, Clone, PartialEq, Eq)]
pub enum GeneratorError {
    InvalidAstType {
        expected_type: ast::Type,
        actual: ast::Type,
    },
    InvalidAstValue {
        expected_type: Vec<ast::Type>,
        actual: ast::Value,
    },
    UnexpectedValue {
        expected_type: ManifestValueKind,
        actual: ast::Value,
    },
    InvalidPackageAddress(String),
    InvalidComponentAddress(String),
    InvalidResourceAddress(String),
    InvalidDecimal(String),
    InvalidPreciseDecimal(String),
    InvalidHash(String),
    InvalidNodeId(String),
    InvalidVaultId(String),
    InvalidNonFungibleLocalId(String),
    InvalidNonFungibleGlobalId,
    InvalidExpression(String),
    InvalidComponent(String),
    InvalidKeyValueStore(String),
    InvalidBucket(String),
    InvalidProof(String),
    InvalidVault(String),
    InvalidEcdsaSecp256k1PublicKey(String),
    InvalidEcdsaSecp256k1Signature(String),
    InvalidEddsaEd25519PublicKey(String),
    InvalidEddsaEd25519Signature(String),
    InvalidBlobHash,
    BlobNotFound(String),
    InvalidBytesHex(String),
    SborEncodeError(EncodeError),
    NameResolverError(NameResolverError),
    IdValidationError(ManifestIdValidationError),
    ArgumentEncodingError(EncodeError),
    ArgumentDecodingError(DecodeError),
    InvalidGlobalAddress(String),
    InvalidInternalAddress(String),
    InvalidLength {
        value_type: ast::Type,
        expected_length: usize,
        actual: usize,
    },
    OddNumberOfElements,
}

#[derive(Debug, Clone, PartialEq, Eq)]
pub enum NameResolverError {
    UndefinedBucket(String),
    UndefinedProof(String),
    NamedAlreadyDefined(String),
}

pub struct NameResolver {
    named_buckets: BTreeMap<String, ManifestBucket>,
    named_proofs: BTreeMap<String, ManifestProof>,
}

impl NameResolver {
    pub fn new() -> Self {
        Self {
            named_buckets: BTreeMap::new(),
            named_proofs: BTreeMap::new(),
        }
    }

    pub fn insert_bucket(
        &mut self,
        name: String,
        bucket_id: ManifestBucket,
    ) -> Result<(), NameResolverError> {
        if self.named_buckets.contains_key(&name) || self.named_proofs.contains_key(&name) {
            Err(NameResolverError::NamedAlreadyDefined(name))
        } else {
            self.named_buckets.insert(name, bucket_id);
            Ok(())
        }
    }

    pub fn insert_proof(
        &mut self,
        name: String,
        proof_id: ManifestProof,
    ) -> Result<(), NameResolverError> {
        if self.named_buckets.contains_key(&name) || self.named_proofs.contains_key(&name) {
            Err(NameResolverError::NamedAlreadyDefined(name))
        } else {
            self.named_proofs.insert(name, proof_id);
            Ok(())
        }
    }

    pub fn resolve_bucket(&mut self, name: &str) -> Result<ManifestBucket, NameResolverError> {
        match self.named_buckets.get(name).cloned() {
            Some(bucket_id) => Ok(bucket_id),
            None => Err(NameResolverError::UndefinedBucket(name.into())),
        }
    }

    pub fn resolve_proof(&mut self, name: &str) -> Result<ManifestProof, NameResolverError> {
        match self.named_proofs.get(name).cloned() {
            Some(proof_id) => Ok(proof_id),
            None => Err(NameResolverError::UndefinedProof(name.into())),
        }
    }
}

pub fn generate_manifest(
    instructions: &[ast::Instruction],
    bech32_decoder: &Bech32Decoder,
    blobs: BTreeMap<Hash, Vec<u8>>,
) -> Result<TransactionManifest, GeneratorError> {
    let mut id_validator = ManifestValidator::new();
    let mut name_resolver = NameResolver::new();
    let mut output = Vec::new();

    for instruction in instructions {
        output.push(generate_instruction(
            instruction,
            &mut id_validator,
            &mut name_resolver,
            bech32_decoder,
            &blobs,
        )?);
    }

    Ok(TransactionManifest {
        instructions: output,
        blobs: blobs.into_values().collect(),
    })
}

pub fn generate_instruction(
    instruction: &ast::Instruction,
    id_validator: &mut ManifestValidator,
    resolver: &mut NameResolver,
    bech32_decoder: &Bech32Decoder,
    blobs: &BTreeMap<Hash, Vec<u8>>,
) -> Result<Instruction, GeneratorError> {
    Ok(match instruction {
        ast::Instruction::TakeFromWorktop {
            resource_address,
            amount,
            new_bucket,
        } => {
            let bucket_id = id_validator
                .new_bucket()
                .map_err(GeneratorError::IdValidationError)?;
            declare_bucket(new_bucket, resolver, bucket_id)?;

            Instruction::TakeFromWorktop {
                amount: generate_decimal(amount)?,
                resource_address: generate_resource_address(resource_address, bech32_decoder)?,
            }
        }
        ast::Instruction::TakeNonFungiblesFromWorktop {
            resource_address,
            ids,
            new_bucket,
        } => {
            let bucket_id = id_validator
                .new_bucket()
                .map_err(GeneratorError::IdValidationError)?;
            declare_bucket(new_bucket, resolver, bucket_id)?;

            Instruction::TakeNonFungiblesFromWorktop {
                ids: generate_non_fungible_local_ids(ids)?,
                resource_address: generate_resource_address(resource_address, bech32_decoder)?,
            }
        }
        ast::Instruction::TakeAllFromWorktop {
            resource_address,
            new_bucket,
        } => {
            let bucket_id = id_validator
                .new_bucket()
                .map_err(GeneratorError::IdValidationError)?;
            declare_bucket(new_bucket, resolver, bucket_id)?;

            Instruction::TakeAllFromWorktop {
                resource_address: generate_resource_address(resource_address, bech32_decoder)?,
            }
        }
        ast::Instruction::ReturnToWorktop { bucket } => {
            let bucket_id = generate_bucket(bucket, resolver)?;
            id_validator
                .drop_bucket(&bucket_id)
                .map_err(GeneratorError::IdValidationError)?;
            Instruction::ReturnToWorktop { bucket_id }
        }
        ast::Instruction::AssertWorktopContains {
            resource_address,
            amount,
        } => Instruction::AssertWorktopContains {
            amount: generate_decimal(amount)?,
            resource_address: generate_resource_address(resource_address, bech32_decoder)?,
        },
        ast::Instruction::AssertWorktopContainsNonFungibles {
            resource_address,
            ids,
        } => Instruction::AssertWorktopContainsNonFungibles {
            resource_address: generate_resource_address(resource_address, bech32_decoder)?,
            ids: generate_non_fungible_local_ids(ids)?,
        },
        ast::Instruction::PopFromAuthZone { new_proof } => {
            let proof_id = id_validator
                .new_proof(ProofKind::AuthZoneProof)
                .map_err(GeneratorError::IdValidationError)?;
            declare_proof(new_proof, resolver, proof_id)?;

            Instruction::PopFromAuthZone
        }
        ast::Instruction::PushToAuthZone { proof } => {
            let proof_id = generate_proof(proof, resolver)?;
            id_validator
                .drop_proof(&proof_id)
                .map_err(GeneratorError::IdValidationError)?;
            Instruction::PushToAuthZone { proof_id }
        }
        ast::Instruction::ClearAuthZone => Instruction::ClearAuthZone,

        ast::Instruction::CreateProofFromAuthZone {
            resource_address,
            new_proof,
        } => {
            let resource_address = generate_resource_address(resource_address, bech32_decoder)?;
            let proof_id = id_validator
                .new_proof(ProofKind::AuthZoneProof)
                .map_err(GeneratorError::IdValidationError)?;
            declare_proof(new_proof, resolver, proof_id)?;

            Instruction::CreateProofFromAuthZone { resource_address }
        }
        ast::Instruction::CreateProofFromAuthZoneOfAmount {
            resource_address,
            amount,
            new_proof,
        } => {
            let resource_address = generate_resource_address(resource_address, bech32_decoder)?;
            let amount = generate_decimal(amount)?;
            let proof_id = id_validator
                .new_proof(ProofKind::AuthZoneProof)
                .map_err(GeneratorError::IdValidationError)?;
            declare_proof(new_proof, resolver, proof_id)?;

            Instruction::CreateProofFromAuthZoneOfAmount {
                amount,
                resource_address,
            }
        }
        ast::Instruction::CreateProofFromAuthZoneOfNonFungibles {
            resource_address,
            ids,
            new_proof,
        } => {
            let resource_address = generate_resource_address(resource_address, bech32_decoder)?;
            let ids = generate_non_fungible_local_ids(ids)?;
            let proof_id = id_validator
                .new_proof(ProofKind::AuthZoneProof)
                .map_err(GeneratorError::IdValidationError)?;
            declare_proof(new_proof, resolver, proof_id)?;

            Instruction::CreateProofFromAuthZoneOfNonFungibles {
                ids,
                resource_address,
            }
        }
        ast::Instruction::CreateProofFromAuthZoneOfAll {
            resource_address,
            new_proof,
        } => {
            let resource_address = generate_resource_address(resource_address, bech32_decoder)?;
            let proof_id = id_validator
                .new_proof(ProofKind::AuthZoneProof)
                .map_err(GeneratorError::IdValidationError)?;
            declare_proof(new_proof, resolver, proof_id)?;

            Instruction::CreateProofFromAuthZoneOfAll { resource_address }
        }
        ast::Instruction::ClearSignatureProofs => {
            id_validator
                .drop_all_proofs()
                .map_err(GeneratorError::IdValidationError)?;
            Instruction::ClearSignatureProofs
        }

        ast::Instruction::CreateProofFromBucket { bucket, new_proof } => {
            let bucket_id = generate_bucket(bucket, resolver)?;
            let proof_id = id_validator
                .new_proof(ProofKind::BucketProof(bucket_id.clone()))
                .map_err(GeneratorError::IdValidationError)?;
            declare_proof(new_proof, resolver, proof_id)?;

            Instruction::CreateProofFromBucket { bucket_id }
        }
        ast::Instruction::BurnResource { bucket } => {
            let bucket_id = generate_bucket(bucket, resolver)?;
            id_validator
                .drop_bucket(&bucket_id)
                .map_err(GeneratorError::IdValidationError)?;
            Instruction::BurnResource { bucket_id }
        }

        ast::Instruction::CreateProofFromBucketOfAmount {
            bucket,
            amount,
            new_proof,
        } => {
            let bucket_id = generate_bucket(bucket, resolver)?;
            let amount = generate_decimal(amount)?;
            let proof_id = id_validator
                .new_proof(ProofKind::BucketProof(bucket_id.clone()))
                .map_err(GeneratorError::IdValidationError)?;
            declare_proof(new_proof, resolver, proof_id)?;

            Instruction::CreateProofFromBucketOfAmount { bucket_id, amount }
        }
        ast::Instruction::CreateProofFromBucketOfNonFungibles {
            bucket,
            ids,
            new_proof,
        } => {
            let bucket_id = generate_bucket(bucket, resolver)?;
            let ids = generate_non_fungible_local_ids(ids)?;
            let proof_id = id_validator
                .new_proof(ProofKind::BucketProof(bucket_id.clone()))
                .map_err(GeneratorError::IdValidationError)?;
            declare_proof(new_proof, resolver, proof_id)?;

            Instruction::CreateProofFromBucketOfNonFungibles { bucket_id, ids }
        }
        ast::Instruction::CreateProofFromBucketOfAll { bucket, new_proof } => {
            let bucket_id = generate_bucket(bucket, resolver)?;
            let proof_id = id_validator
                .new_proof(ProofKind::BucketProof(bucket_id.clone()))
                .map_err(GeneratorError::IdValidationError)?;
            declare_proof(new_proof, resolver, proof_id)?;

            Instruction::CreateProofFromBucketOfAll { bucket_id }
        }

        ast::Instruction::CloneProof { proof, new_proof } => {
            let proof_id = generate_proof(proof, resolver)?;
            let proof_id2 = id_validator
                .clone_proof(&proof_id)
                .map_err(GeneratorError::IdValidationError)?;
            declare_proof(new_proof, resolver, proof_id2)?;

            Instruction::CloneProof { proof_id }
        }
        ast::Instruction::DropProof { proof } => {
            let proof_id = generate_proof(proof, resolver)?;
            id_validator
                .drop_proof(&proof_id)
                .map_err(GeneratorError::IdValidationError)?;
            Instruction::DropProof { proof_id }
        }

        ast::Instruction::CallFunction {
            package_address,
            blueprint_name,
            function_name,
            args,
        } => {
            let package_address = generate_package_address(package_address, bech32_decoder)?;
            let blueprint_name = generate_string(&blueprint_name)?;
            let function_name = generate_string(&function_name)?;
            let args = generate_args(args, resolver, bech32_decoder, blobs)?;
            id_validator
                .process_call_data(&args)
                .map_err(GeneratorError::IdValidationError)?;

            Instruction::CallFunction {
                package_address,
                blueprint_name,
                function_name,
                args: to_manifest_value(&args),
            }
        }
        ast::Instruction::CallMethod {
            address,
            method_name,
            args,
        } => {
            let address = generate_global_address(address, bech32_decoder)?;
            let method_name = generate_string(&method_name)?;
            let args = generate_args(args, resolver, bech32_decoder, blobs)?;
            id_validator
                .process_call_data(&args)
                .map_err(GeneratorError::IdValidationError)?;
            Instruction::CallMethod {
                address,
                method_name,
                args,
                module_id: ObjectModuleId::Main,
            }
        }
<<<<<<< HEAD
=======
        ast::Instruction::PublishPackage {
            code,
            schema,
            royalty_config,
            metadata,
        } => Instruction::PublishPackage {
            code: generate_blob(code, blobs)?,
            schema: generate_typed_value(schema, resolver, bech32_decoder, blobs)?,
            royalty_config: generate_typed_value(royalty_config, resolver, bech32_decoder, blobs)?,
            metadata: generate_typed_value(metadata, resolver, bech32_decoder, blobs)?,
        },
        ast::Instruction::PublishPackageAdvanced {
            code,
            schema,
            royalty_config,
            metadata,
            authority_rules: access_rules,
        } => Instruction::PublishPackageAdvanced {
            code: generate_blob(code, blobs)?,
            schema: generate_typed_value(schema, resolver, bech32_decoder, blobs)?,
            royalty_config: generate_typed_value(royalty_config, resolver, bech32_decoder, blobs)?,
            metadata: generate_typed_value(metadata, resolver, bech32_decoder, blobs)?,
            authority_rules: generate_typed_value(access_rules, resolver, bech32_decoder, blobs)?,
        },
        ast::Instruction::BurnResource { bucket } => {
            let bucket_id = generate_bucket(bucket, resolver)?;
            id_validator
                .drop_bucket(&bucket_id)
                .map_err(GeneratorError::IdValidationError)?;
            Instruction::BurnResource { bucket_id }
        }
>>>>>>> a9a59170
        ast::Instruction::RecallResource { vault_id, amount } => Instruction::RecallResource {
            vault_id: generate_local_address(vault_id, bech32_decoder)?,
            amount: generate_decimal(amount)?,
        },

        ast::Instruction::DropAllProofs => {
            id_validator
                .drop_all_proofs()
                .map_err(GeneratorError::IdValidationError)?;
            Instruction::DropAllProofs
        }
<<<<<<< HEAD

        /* call function aliases */
        ast::Instruction::PublishPackage { args } => Instruction::CallFunction {
            package_address: PACKAGE_PACKAGE,
            blueprint_name: PACKAGE_BLUEPRINT.to_string(),
            function_name: PACKAGE_PUBLISH_WASM_IDENT.to_string(),
            args: generate_args(args, resolver, bech32_decoder, blobs)?,
=======
        ast::Instruction::SetGroupAccessRule {
            entity_address,
            object_key,
            authority_key,
            rule,
        } => Instruction::SetAuthorityAccessRule {
            entity_address: generate_global_address(entity_address, bech32_decoder)?,
            object_key: generate_typed_value(object_key, resolver, bech32_decoder, blobs)?,
            authority_key: generate_typed_value(authority_key, resolver, bech32_decoder, blobs)?,
            rule: generate_typed_value(rule, resolver, bech32_decoder, blobs)?,
        },
        ast::Instruction::SetGroupMutability {
            entity_address,
            object_key,
            authority_key,
            mutability,
        } => Instruction::SetAuthorityMutability {
            entity_address: generate_global_address(entity_address, bech32_decoder)?,
            object_key: generate_typed_value(object_key, resolver, bech32_decoder, blobs)?,
            authority_key: generate_typed_value(authority_key, resolver, bech32_decoder, blobs)?,
            mutability: generate_typed_value(mutability, resolver, bech32_decoder, blobs)?,
        },
        ast::Instruction::MintFungible {
            resource_address,
            amount,
        } => Instruction::MintFungible {
            resource_address: generate_resource_address(resource_address, bech32_decoder)?,
            amount: generate_decimal(amount)?,
>>>>>>> a9a59170
        },
        ast::Instruction::PublishPackageAdvanced { args } => Instruction::CallFunction {
            package_address: PACKAGE_PACKAGE,
            blueprint_name: PACKAGE_BLUEPRINT.to_string(),
            function_name: PACKAGE_PUBLISH_WASM_ADVANCED_IDENT.to_string(),
            args: generate_args(args, resolver, bech32_decoder, blobs)?,
        },
        ast::Instruction::CreateFungibleResource { args } => Instruction::CallFunction {
            package_address: RESOURCE_PACKAGE,
            blueprint_name: FUNGIBLE_RESOURCE_MANAGER_BLUEPRINT.to_string(),
            function_name: FUNGIBLE_RESOURCE_MANAGER_CREATE_IDENT.to_string(),
            args: generate_args(args, resolver, bech32_decoder, blobs)?,
        },
        ast::Instruction::CreateFungibleResourceWithInitialSupply { args } => {
            Instruction::CallFunction {
                package_address: RESOURCE_PACKAGE,
                blueprint_name: FUNGIBLE_RESOURCE_MANAGER_BLUEPRINT.to_string(),
                function_name: FUNGIBLE_RESOURCE_MANAGER_CREATE_WITH_INITIAL_SUPPLY_IDENT
                    .to_string(),
                args: generate_args(args, resolver, bech32_decoder, blobs)?,
            }
        }
        ast::Instruction::CreateNonFungibleResource { args } => Instruction::CallFunction {
            package_address: RESOURCE_PACKAGE,
            blueprint_name: NON_FUNGIBLE_RESOURCE_MANAGER_BLUEPRINT.to_string(),
            function_name: NON_FUNGIBLE_RESOURCE_MANAGER_CREATE_IDENT.to_string(),
            args: generate_args(args, resolver, bech32_decoder, blobs)?,
        },
        ast::Instruction::CreateNonFungibleResourceWithInitialSupply { args } => {
            Instruction::CallFunction {
                package_address: RESOURCE_PACKAGE,
                blueprint_name: NON_FUNGIBLE_RESOURCE_MANAGER_BLUEPRINT.to_string(),
                function_name: NON_FUNGIBLE_RESOURCE_MANAGER_CREATE_WITH_INITIAL_SUPPLY_IDENT
                    .to_string(),
                args: generate_args(args, resolver, bech32_decoder, blobs)?,
            }
        }
        ast::Instruction::CreateAccessController { args } => Instruction::CallFunction {
            package_address: ACCESS_CONTROLLER_PACKAGE,
            blueprint_name: ACCESS_CONTROLLER_BLUEPRINT.to_string(),
            function_name: ACCESS_CONTROLLER_CREATE_GLOBAL_IDENT.to_string(),
            args: generate_args(args, resolver, bech32_decoder, blobs)?,
        },
        ast::Instruction::CreateIdentity { args } => Instruction::CallFunction {
            package_address: IDENTITY_PACKAGE,
            blueprint_name: IDENTITY_BLUEPRINT.to_string(),
            function_name: IDENTITY_CREATE_IDENT.to_string(),
            args: generate_args(args, resolver, bech32_decoder, blobs)?,
        },
<<<<<<< HEAD
        ast::Instruction::CreateIdentityAdvanced { args } => Instruction::CallFunction {
            package_address: IDENTITY_PACKAGE,
            blueprint_name: IDENTITY_BLUEPRINT.to_string(),
            function_name: IDENTITY_CREATE_ADVANCED_IDENT.to_string(),
            args: generate_args(args, resolver, bech32_decoder, blobs)?,
=======
        ast::Instruction::CreateIdentityAdvanced { authority_rules } => Instruction::CallFunction {
            package_address: IDENTITY_PACKAGE,
            blueprint_name: IDENTITY_BLUEPRINT.to_string(),
            function_name: IDENTITY_CREATE_ADVANCED_IDENT.to_string(),
            args: to_manifest_value(&IdentityCreateAdvancedInput {
                authority_rules: generate_typed_value::<AuthorityRules>(
                    authority_rules,
                    resolver,
                    bech32_decoder,
                    blobs,
                )?,
            }),
>>>>>>> a9a59170
        },
        ast::Instruction::CreateAccount { args } => Instruction::CallFunction {
            package_address: ACCOUNT_PACKAGE,
            blueprint_name: ACCOUNT_BLUEPRINT.to_string(),
            function_name: ACCOUNT_CREATE_IDENT.to_string(),
            args: generate_args(args, resolver, bech32_decoder, blobs)?,
        },
        ast::Instruction::CreateAccountAdvanced { args } => Instruction::CallFunction {
            package_address: ACCOUNT_PACKAGE,
            blueprint_name: ACCOUNT_BLUEPRINT.to_string(),
            function_name: ACCOUNT_CREATE_ADVANCED_IDENT.to_string(),
<<<<<<< HEAD
            args: generate_args(args, resolver, bech32_decoder, blobs)?,
        },

        /* call non-main method aliases */
        ast::Instruction::SetMetadata { address, args } => Instruction::CallMethod {
            module_id: ObjectModuleId::Metadata,
            address: generate_global_address(address, bech32_decoder)?,
            method_name: METADATA_SET_IDENT.to_string(),
            args: generate_args(args, resolver, bech32_decoder, blobs)?,
        },
        ast::Instruction::RemoveMetadata { address, args } => Instruction::CallMethod {
            module_id: ObjectModuleId::Metadata,
            address: generate_global_address(address, bech32_decoder)?,
            method_name: METADATA_REMOVE_IDENT.to_string(),
            args: generate_args(args, resolver, bech32_decoder, blobs)?,
        },
        ast::Instruction::SetComponentRoyaltyConfig { address, args } => Instruction::CallMethod {
            module_id: ObjectModuleId::Royalty,
            address: generate_global_address(address, bech32_decoder)?,
            method_name: COMPONENT_ROYALTY_SET_ROYALTY_CONFIG_IDENT.to_string(),
            args: generate_args(args, resolver, bech32_decoder, blobs)?,
        },
        ast::Instruction::ClaimComponentRoyalty { address, args } => Instruction::CallMethod {
            module_id: ObjectModuleId::Royalty,
            address: generate_global_address(address, bech32_decoder)?,
            method_name: COMPONENT_ROYALTY_CLAIM_ROYALTY_IDENT.to_string(),
            args: generate_args(args, resolver, bech32_decoder, blobs)?,
        },
        ast::Instruction::SetMethodAccessRule { address, args } => Instruction::CallMethod {
            module_id: ObjectModuleId::AccessRules,
            address: generate_global_address(address, bech32_decoder)?,
            method_name: ACCESS_RULES_SET_METHOD_ACCESS_RULE_IDENT.to_string(),
            args: generate_args(args, resolver, bech32_decoder, blobs)?,
        },
        ast::Instruction::SetGroupAccessRule { address, args } => Instruction::CallMethod {
            module_id: ObjectModuleId::AccessRules,
            address: generate_global_address(address, bech32_decoder)?,
            method_name: ACCESS_RULES_SET_GROUP_ACCESS_RULE_IDENT.to_string(),
            args: generate_args(args, resolver, bech32_decoder, blobs)?,
        },
        ast::Instruction::SetGroupMutability { address, args } => Instruction::CallMethod {
            module_id: ObjectModuleId::AccessRules,
            address: generate_global_address(address, bech32_decoder)?,
            method_name: ACCESS_RULES_SET_GROUP_MUTABILITY_IDENT.to_string(),
            args: generate_args(args, resolver, bech32_decoder, blobs)?,
        },
        /* call main method aliases */
        ast::Instruction::MintFungible { address, args } => Instruction::CallMethod {
            module_id: ObjectModuleId::Main,
            address: generate_global_address(address, bech32_decoder)?,
            method_name: FUNGIBLE_RESOURCE_MANAGER_MINT_IDENT.to_string(),
            args: generate_args(args, resolver, bech32_decoder, blobs)?,
        },
        ast::Instruction::MintNonFungible { address, args } => Instruction::CallMethod {
            module_id: ObjectModuleId::Main,
            address: generate_global_address(address, bech32_decoder)?,
            method_name: NON_FUNGIBLE_RESOURCE_MANAGER_MINT_IDENT.to_string(),
            args: generate_args(args, resolver, bech32_decoder, blobs)?,
        },
        ast::Instruction::MintUuidNonFungible { address, args } => Instruction::CallMethod {
            module_id: ObjectModuleId::Main,
            address: generate_global_address(address, bech32_decoder)?,
            method_name: NON_FUNGIBLE_RESOURCE_MANAGER_MINT_UUID_IDENT.to_string(),
            args: generate_args(args, resolver, bech32_decoder, blobs)?,
        },
        ast::Instruction::SetPackageRoyaltyConfig { address, args } => Instruction::CallMethod {
            module_id: ObjectModuleId::Main,
            address: generate_global_address(address, bech32_decoder)?,
            method_name: PACKAGE_SET_ROYALTY_CONFIG_IDENT.to_string(),
            args: generate_args(args, resolver, bech32_decoder, blobs)?,
        },
        ast::Instruction::ClaimPackageRoyalty { address, args } => Instruction::CallMethod {
            module_id: ObjectModuleId::Main,
            address: generate_global_address(address, bech32_decoder)?,
            method_name: PACKAGE_CLAIM_ROYALTY_IDENT.to_string(),
            args: generate_args(args, resolver, bech32_decoder, blobs)?,
        },
        ast::Instruction::CreateValidator { address, args } => Instruction::CallMethod {
            module_id: ObjectModuleId::Main,
            address: generate_global_address(address, bech32_decoder)?,
            method_name: EPOCH_MANAGER_CREATE_VALIDATOR_IDENT.to_string(),
            args: generate_args(args, resolver, bech32_decoder, blobs)?,
=======
            args: to_manifest_value(&AccountCreateAdvancedInput {
                authority_rules: generate_typed_value(config, resolver, bech32_decoder, blobs)?,
            }),
>>>>>>> a9a59170
        },
    })
}

#[macro_export]
macro_rules! invalid_type {
    ( $v:expr, $($exp:expr),+ ) => {
        Err(GeneratorError::InvalidAstValue {
            expected_type: vec!($($exp),+),
            actual: $v.clone(),
        })
    };
}

fn generate_args(
    values: &Vec<ast::Value>,
    resolver: &mut NameResolver,
    bech32_decoder: &Bech32Decoder,
    blobs: &BTreeMap<Hash, Vec<u8>>,
) -> Result<ManifestValue, GeneratorError> {
    let mut fields = Vec::new();
    for v in values {
        fields.push(generate_value(v, None, resolver, bech32_decoder, blobs)?);
    }

    Ok(ManifestValue::Tuple { fields })
}

fn generate_string(value: &ast::Value) -> Result<String, GeneratorError> {
    match value {
        ast::Value::String(s) => Ok(s.into()),
        v => invalid_type!(v, ast::Type::String),
    }
}

fn generate_decimal(value: &ast::Value) -> Result<Decimal, GeneratorError> {
    match value {
        ast::Value::Decimal(inner) => match &**inner {
            ast::Value::String(s) => {
                Decimal::from_str(s).map_err(|_| GeneratorError::InvalidDecimal(s.into()))
            }
            v => invalid_type!(v, ast::Type::String),
        },
        v => invalid_type!(v, ast::Type::Decimal),
    }
}

fn generate_precise_decimal(value: &ast::Value) -> Result<PreciseDecimal, GeneratorError> {
    match value {
        ast::Value::PreciseDecimal(inner) => match &**inner {
            ast::Value::String(s) => PreciseDecimal::from_str(s)
                .map_err(|_| GeneratorError::InvalidPreciseDecimal(s.into())),

            v => invalid_type!(v, ast::Type::String),
        },
        v => invalid_type!(v, ast::Type::Decimal),
    }
}

fn generate_package_address(
    value: &ast::Value,
    bech32_decoder: &Bech32Decoder,
) -> Result<PackageAddress, GeneratorError> {
    match value {
        ast::Value::Address(inner) => match &**inner {
            ast::Value::String(s) => {
                if let Ok((_, full_data)) = bech32_decoder.validate_and_decode(&s) {
                    if let Ok(address) = PackageAddress::try_from(full_data.as_ref()) {
                        return Ok(address);
                    }
                }
                return Err(GeneratorError::InvalidGlobalAddress(s.into()));
            }
            v => invalid_type!(v, ast::Type::String),
        },
        v => invalid_type!(v, ast::Type::PackageAddress),
    }
}

fn generate_resource_address(
    value: &ast::Value,
    bech32_decoder: &Bech32Decoder,
) -> Result<ResourceAddress, GeneratorError> {
    match value {
        ast::Value::Address(inner) => match inner.borrow() {
            ast::Value::String(s) => {
                if let Ok((_, full_data)) = bech32_decoder.validate_and_decode(&s) {
                    if let Ok(address) = ResourceAddress::try_from(full_data.as_ref()) {
                        return Ok(address);
                    }
                }
                return Err(GeneratorError::InvalidGlobalAddress(s.into()));
            }
            v => invalid_type!(v, ast::Type::String),
        },
        v => invalid_type!(v, ast::Type::ResourceAddress),
    }
}

fn generate_global_address(
    value: &ast::Value,
    bech32_decoder: &Bech32Decoder,
) -> Result<GlobalAddress, GeneratorError> {
    match value {
        ast::Value::Address(value) => match value.borrow() {
            ast::Value::String(s) => {
                if let Ok((_, full_data)) = bech32_decoder.validate_and_decode(&s) {
                    if let Ok(address) = GlobalAddress::try_from(full_data.as_ref()) {
                        return Ok(address);
                    }
                }
                return Err(GeneratorError::InvalidGlobalAddress(s.into()));
            }
            v => return invalid_type!(v, ast::Type::String),
        },
        v => invalid_type!(
            v,
            ast::Type::Address,
            ast::Type::PackageAddress,
            ast::Type::ResourceAddress,
            ast::Type::ComponentAddress
        ),
    }
}

fn generate_local_address(
    value: &ast::Value,
    bech32_decoder: &Bech32Decoder,
) -> Result<InternalAddress, GeneratorError> {
    match value {
        ast::Value::Address(value) => match value.borrow() {
            ast::Value::String(s) => {
                if let Ok((_, full_data)) = bech32_decoder.validate_and_decode(&s) {
                    if let Ok(address) = InternalAddress::try_from(full_data.as_ref()) {
                        return Ok(address);
                    }
                }
                return Err(GeneratorError::InvalidInternalAddress(s.into()));
            }
            v => return invalid_type!(v, ast::Type::String),
        },
        v => invalid_type!(
            v,
            ast::Type::Address,
            ast::Type::PackageAddress,
            ast::Type::ResourceAddress,
            ast::Type::ComponentAddress
        ),
    }
}

fn declare_bucket(
    value: &ast::Value,
    resolver: &mut NameResolver,
    bucket_id: ManifestBucket,
) -> Result<(), GeneratorError> {
    match value {
        ast::Value::Bucket(inner) => match &**inner {
            ast::Value::String(name) => resolver
                .insert_bucket(name.to_string(), bucket_id)
                .map_err(GeneratorError::NameResolverError),
            v => invalid_type!(v, ast::Type::String),
        },
        v => invalid_type!(v, ast::Type::Bucket),
    }
}

fn generate_bucket(
    value: &ast::Value,
    resolver: &mut NameResolver,
) -> Result<ManifestBucket, GeneratorError> {
    match value {
        ast::Value::Bucket(inner) => match &**inner {
            ast::Value::U32(n) => Ok(ManifestBucket(*n)),
            ast::Value::String(s) => resolver
                .resolve_bucket(&s)
                .map_err(GeneratorError::NameResolverError),
            v => invalid_type!(v, ast::Type::U32, ast::Type::String),
        },
        v => invalid_type!(v, ast::Type::Bucket),
    }
}

fn declare_proof(
    value: &ast::Value,
    resolver: &mut NameResolver,
    proof_id: ManifestProof,
) -> Result<(), GeneratorError> {
    match value {
        ast::Value::Proof(inner) => match &**inner {
            ast::Value::String(name) => resolver
                .insert_proof(name.to_string(), proof_id)
                .map_err(GeneratorError::NameResolverError),
            v => invalid_type!(v, ast::Type::String),
        },
        v => invalid_type!(v, ast::Type::Proof),
    }
}

fn generate_proof(
    value: &ast::Value,
    resolver: &mut NameResolver,
) -> Result<ManifestProof, GeneratorError> {
    match value {
        ast::Value::Proof(inner) => match &**inner {
            ast::Value::U32(n) => Ok(ManifestProof(*n)),
            ast::Value::String(s) => resolver
                .resolve_proof(&s)
                .map_err(GeneratorError::NameResolverError),
            v => invalid_type!(v, ast::Type::U32, ast::Type::String),
        },
        v => invalid_type!(v, ast::Type::Proof),
    }
}

fn generate_non_fungible_local_id(
    value: &ast::Value,
) -> Result<NonFungibleLocalId, GeneratorError> {
    match value {
        ast::Value::NonFungibleLocalId(inner) => match inner.as_ref() {
            ast::Value::String(s) => NonFungibleLocalId::from_str(s.as_str())
                .map_err(|_| GeneratorError::InvalidNonFungibleLocalId(s.clone())),
            v => invalid_type!(v, ast::Type::String)?,
        },
        v => invalid_type!(v, ast::Type::NonFungibleLocalId),
    }
}

fn generate_expression(value: &ast::Value) -> Result<ManifestExpression, GeneratorError> {
    match value {
        ast::Value::Expression(inner) => match &**inner {
            ast::Value::String(s) => match s.as_str() {
                "ENTIRE_WORKTOP" => Ok(ManifestExpression::EntireWorktop),
                "ENTIRE_AUTH_ZONE" => Ok(ManifestExpression::EntireAuthZone),
                _ => Err(GeneratorError::InvalidExpression(s.into())),
            },
            v => invalid_type!(v, ast::Type::String),
        },
        v => invalid_type!(v, ast::Type::Expression),
    }
}

fn generate_blob(
    value: &ast::Value,
    blobs: &BTreeMap<Hash, Vec<u8>>,
) -> Result<ManifestBlobRef, GeneratorError> {
    match value {
        ast::Value::Blob(inner) => match &**inner {
            ast::Value::String(s) => {
                let hash = Hash::from_str(s).map_err(|_| GeneratorError::InvalidBlobHash)?;
                blobs
                    .get(&hash)
                    .ok_or(GeneratorError::BlobNotFound(s.clone()))?;
                Ok(ManifestBlobRef(hash.0))
            }
            v => invalid_type!(v, ast::Type::String),
        },
        v => invalid_type!(v, ast::Type::Blob),
    }
}

fn generate_non_fungible_local_ids(
    value: &ast::Value,
) -> Result<Vec<NonFungibleLocalId>, GeneratorError> {
    match value {
        ast::Value::Array(kind, values) => {
            if kind != &ast::Type::NonFungibleLocalId {
                return Err(GeneratorError::InvalidAstType {
                    expected_type: ast::Type::String,
                    actual: kind.clone(),
                });
            }

            values
                .iter()
                .map(|v| generate_non_fungible_local_id(v))
                .collect()
        }
        v => invalid_type!(v, ast::Type::Array),
    }
}

fn generate_byte_vec_from_hex(value: &ast::Value) -> Result<Vec<u8>, GeneratorError> {
    let bytes = match value {
        ast::Value::String(s) => {
            hex::decode(s).map_err(|_| GeneratorError::InvalidBytesHex(s.to_owned()))?
        }
        v => invalid_type!(v, ast::Type::String)?,
    };
    Ok(bytes)
}

pub fn generate_value(
    value: &ast::Value,
    expected_type: Option<ManifestValueKind>,
    resolver: &mut NameResolver,
    bech32_decoder: &Bech32Decoder,
    blobs: &BTreeMap<Hash, Vec<u8>>,
) -> Result<ManifestValue, GeneratorError> {
    if let Some(ty) = expected_type {
        if ty != value.value_kind() {
            return Err(GeneratorError::UnexpectedValue {
                expected_type: ty,
                actual: value.clone(),
            });
        }
    }

    match value {
        // ==============
        // Basic types
        // ==============
        ast::Value::Bool(value) => Ok(Value::Bool { value: *value }),
        ast::Value::I8(value) => Ok(Value::I8 { value: *value }),
        ast::Value::I16(value) => Ok(Value::I16 { value: *value }),
        ast::Value::I32(value) => Ok(Value::I32 { value: *value }),
        ast::Value::I64(value) => Ok(Value::I64 { value: *value }),
        ast::Value::I128(value) => Ok(Value::I128 { value: *value }),
        ast::Value::U8(value) => Ok(Value::U8 { value: *value }),
        ast::Value::U16(value) => Ok(Value::U16 { value: *value }),
        ast::Value::U32(value) => Ok(Value::U32 { value: *value }),
        ast::Value::U64(value) => Ok(Value::U64 { value: *value }),
        ast::Value::U128(value) => Ok(Value::U128 { value: *value }),
        ast::Value::String(value) => Ok(Value::String {
            value: value.clone(),
        }),
        ast::Value::Tuple(fields) => Ok(Value::Tuple {
            fields: generate_singletons(fields, None, resolver, bech32_decoder, blobs)?,
        }),
        ast::Value::Enum(discriminator, fields) => Ok(Value::Enum {
            discriminator: discriminator.clone(),
            fields: generate_singletons(fields, None, resolver, bech32_decoder, blobs)?,
        }),
        ast::Value::Array(element_type, elements) => {
            let element_value_kind = element_type.value_kind();
            Ok(Value::Array {
                element_value_kind,
                elements: generate_singletons(
                    elements,
                    Some(element_value_kind),
                    resolver,
                    bech32_decoder,
                    blobs,
                )?,
            })
        }
        ast::Value::Map(key_type, value_type, entries) => {
            let key_value_kind = key_type.value_kind();
            let value_value_kind = value_type.value_kind();
            Ok(Value::Map {
                key_value_kind,
                value_value_kind,
                entries: generate_kv_entries(
                    entries,
                    key_value_kind,
                    value_value_kind,
                    resolver,
                    bech32_decoder,
                    blobs,
                )?,
            })
        }
        // ==============
        // Aliases
        // ==============
        ast::Value::Some(value) => Ok(Value::Enum {
            discriminator: OPTION_VARIANT_SOME,
            fields: vec![generate_value(
                value,
                None,
                resolver,
                bech32_decoder,
                blobs,
            )?],
        }),
        ast::Value::None => Ok(Value::Enum {
            discriminator: OPTION_VARIANT_NONE,
            fields: vec![],
        }),
        ast::Value::Ok(value) => Ok(Value::Enum {
            discriminator: RESULT_VARIANT_OK,
            fields: vec![generate_value(
                value,
                None,
                resolver,
                bech32_decoder,
                blobs,
            )?],
        }),
        ast::Value::Err(value) => Ok(Value::Enum {
            discriminator: RESULT_VARIANT_ERR,
            fields: vec![generate_value(
                value,
                None,
                resolver,
                bech32_decoder,
                blobs,
            )?],
        }),
        ast::Value::Bytes(value) => {
            let bytes = generate_byte_vec_from_hex(value)?;
            Ok(Value::Array {
                element_value_kind: ValueKind::U8,
                elements: bytes.iter().map(|i| Value::U8 { value: *i }).collect(),
            })
        }
        ast::Value::NonFungibleGlobalId(value) => {
            let global_id = match value.as_ref() {
                ast::Value::String(s) => {
                    NonFungibleGlobalId::try_from_canonical_string(bech32_decoder, s.as_str())
                        .map_err(|_| GeneratorError::InvalidNonFungibleGlobalId)
                }
                v => invalid_type!(v, ast::Type::String)?,
            }?;
            Ok(Value::Tuple {
                fields: vec![
                    Value::Custom {
                        value: ManifestCustomValue::Address(ManifestAddress(
                            global_id.resource_address().into(),
                        )),
                    },
                    Value::Custom {
                        value: ManifestCustomValue::NonFungibleLocalId(from_non_fungible_local_id(
                            global_id.local_id().clone(),
                        )),
                    },
                ],
            })
        }
        // ==============
        // Custom Types
        // ==============
        ast::Value::Address(_) => {
            generate_global_address(value, bech32_decoder).map(|v| Value::Custom {
                value: ManifestCustomValue::Address(ManifestAddress(v.into())),
            })
        }
        ast::Value::Bucket(_) => generate_bucket(value, resolver).map(|v| Value::Custom {
            value: ManifestCustomValue::Bucket(v),
        }),
        ast::Value::Proof(_) => generate_proof(value, resolver).map(|v| Value::Custom {
            value: ManifestCustomValue::Proof(v),
        }),
        ast::Value::Expression(_) => generate_expression(value).map(|v| Value::Custom {
            value: ManifestCustomValue::Expression(v),
        }),
        ast::Value::Blob(_) => generate_blob(value, blobs).map(|v| Value::Custom {
            value: ManifestCustomValue::Blob(v),
        }),
        ast::Value::Decimal(_) => generate_decimal(value).map(|v| Value::Custom {
            value: ManifestCustomValue::Decimal(from_decimal(v)),
        }),
        ast::Value::PreciseDecimal(_) => generate_precise_decimal(value).map(|v| Value::Custom {
            value: ManifestCustomValue::PreciseDecimal(from_precise_decimal(v)),
        }),
        ast::Value::NonFungibleLocalId(_) => {
            generate_non_fungible_local_id(value).map(|v| Value::Custom {
                value: ManifestCustomValue::NonFungibleLocalId(from_non_fungible_local_id(v)),
            })
        }
    }
}

fn generate_singletons(
    elements: &Vec<ast::Value>,
    expected_type: Option<ManifestValueKind>,
    resolver: &mut NameResolver,
    bech32_decoder: &Bech32Decoder,
    blobs: &BTreeMap<Hash, Vec<u8>>,
) -> Result<Vec<ManifestValue>, GeneratorError> {
    let mut result = vec![];
    for element in elements {
        result.push(generate_value(
            element,
            expected_type,
            resolver,
            bech32_decoder,
            blobs,
        )?);
    }
    Ok(result)
}

fn generate_kv_entries(
    elements: &Vec<ast::Value>,
    key_value_kind: ManifestValueKind,
    value_value_kind: ManifestValueKind,
    resolver: &mut NameResolver,
    bech32_decoder: &Bech32Decoder,
    blobs: &BTreeMap<Hash, Vec<u8>>,
) -> Result<Vec<(ManifestValue, ManifestValue)>, GeneratorError> {
    if elements.len() % 2 != 0 {
        return Err(GeneratorError::OddNumberOfElements);
    }

    let mut result = vec![];
    for i in 0..elements.len() / 2 {
        let key = generate_value(
            &elements[i * 2],
            Some(key_value_kind),
            resolver,
            bech32_decoder,
            blobs,
        )?;
        let value = generate_value(
            &elements[i * 2 + 1],
            Some(value_value_kind),
            resolver,
            bech32_decoder,
            blobs,
        )?;
        result.push((key, value));
    }
    Ok(result)
}

#[cfg(test)]
mod tests {
    use super::*;
    use crate::ecdsa_secp256k1::EcdsaSecp256k1PrivateKey;
    use crate::manifest::lexer::tokenize;
    use crate::manifest::parser::Parser;
    use radix_engine_common::manifest_args;
    use radix_engine_common::native_addresses::EPOCH_MANAGER;
    use radix_engine_common::types::ComponentAddress;
    use radix_engine_interface::address::Bech32Decoder;
    use radix_engine_interface::blueprints::epoch_manager::EpochManagerCreateValidatorInput;
    use radix_engine_interface::blueprints::resource::{
        AccessRule, AuthorityRules, NonFungibleDataSchema,
        NonFungibleResourceManagerMintManifestInput,
        NonFungibleResourceManagerMintUuidManifestInput, ResourceMethodAuthKey,
    };
    use radix_engine_interface::network::NetworkDefinition;
    use radix_engine_interface::schema::PackageSchema;
    use radix_engine_interface::types::{NonFungibleData, RoyaltyConfig};
    use radix_engine_interface::{dec, pdec, ScryptoSbor};

    #[macro_export]
    macro_rules! generate_value_ok {
        ( $s:expr,   $expected:expr ) => {{
            let value = Parser::new(tokenize($s).unwrap()).parse_value().unwrap();
            let mut resolver = NameResolver::new();
            assert_eq!(
                generate_value(
                    &value,
                    None,
                    &mut resolver,
                    &Bech32Decoder::new(&NetworkDefinition::simulator()),
                    &mut BTreeMap::new()
                ),
                Ok($expected)
            );
        }};
    }

    #[macro_export]
    macro_rules! generate_instruction_ok {
        ( $s:expr, $expected:expr, $($blob_hash: expr),* ) => {{
            // If you use the following output for test cases, make sure you've checked the diff
            // println!("{}", crate::manifest::decompile(&[$expected.clone()], &NetworkDefinition::simulator()).unwrap());
            let instruction = Parser::new(tokenize($s).unwrap())
                .parse_instruction()
                .unwrap();
            let mut id_validator = ManifestValidator::new();
            let mut resolver = NameResolver::new();
            assert_eq!(
                generate_instruction(
                    &instruction,
                    &mut id_validator,
                    &mut resolver,
                    &Bech32Decoder::new(&NetworkDefinition::simulator()),
                    &mut BTreeMap::from([
                        $(
                            (($blob_hash).parse().unwrap(), Vec::new()),
                        )*
                    ])
                ),
                Ok($expected)
            );
        }}
    }

    #[macro_export]
    macro_rules! generate_value_error {
        ( $s:expr, $expected:expr ) => {{
            let value = Parser::new(tokenize($s).unwrap()).parse_value().unwrap();
            match generate_value(
                &value,
                None,
                &mut NameResolver::new(),
                &Bech32Decoder::new(&NetworkDefinition::simulator()),
                &mut BTreeMap::new(),
            ) {
                Ok(_) => {
                    panic!("Expected {:?} but no error is thrown", $expected);
                }
                Err(e) => {
                    assert_eq!(e, $expected);
                }
            }
        }};
    }

    #[test]
    fn test_value() {
        generate_value_ok!(r#"Tuple()"#, Value::Tuple { fields: vec![] });
        generate_value_ok!(r#"true"#, Value::Bool { value: true });
        generate_value_ok!(r#"false"#, Value::Bool { value: false });
        generate_value_ok!(r#"1i8"#, Value::I8 { value: 1 });
        generate_value_ok!(r#"1i128"#, Value::I128 { value: 1 });
        generate_value_ok!(r#"1u8"#, Value::U8 { value: 1 });
        generate_value_ok!(r#"1u128"#, Value::U128 { value: 1 });
        generate_value_ok!(
            r#"Tuple(Bucket(1u32), Proof(2u32), "bar")"#,
            Value::Tuple {
                fields: vec![
                    Value::Custom {
                        value: ManifestCustomValue::Bucket(ManifestBucket(1))
                    },
                    Value::Custom {
                        value: ManifestCustomValue::Proof(ManifestProof(2))
                    },
                    Value::String {
                        value: "bar".into()
                    }
                ]
            }
        );
        generate_value_ok!(
            r#"Tuple(Decimal("1"))"#,
            Value::Tuple {
                fields: vec![Value::Custom {
                    value: ManifestCustomValue::Decimal(from_decimal(
                        Decimal::from_str("1").unwrap()
                    ))
                },]
            }
        );
        generate_value_ok!(r#"Tuple()"#, Value::Tuple { fields: vec![] });
        generate_value_ok!(
            r#"Enum(0u8, "abc")"#,
            Value::Enum {
                discriminator: 0,
                fields: vec![Value::String {
                    value: "abc".to_owned()
                }]
            }
        );
        generate_value_ok!(
            r#"Enum(1u8)"#,
            Value::Enum {
                discriminator: 1,
                fields: vec![]
            }
        );
        generate_value_ok!(
            r#"Enum("AccessRule::AllowAll")"#,
            Value::Enum {
                discriminator: 0,
                fields: vec![]
            }
        );
        generate_value_ok!(
            r#"Expression("ENTIRE_WORKTOP")"#,
            Value::Custom {
                value: ManifestCustomValue::Expression(ManifestExpression::EntireWorktop)
            }
        );
    }

    #[test]
    fn test_failures() {
        generate_value_error!(
            r#"Address(100u32)"#,
            GeneratorError::InvalidAstValue {
                expected_type: vec![ast::Type::String],
                actual: ast::Value::U32(100),
            }
        );
        generate_value_error!(
            r#"Address("invalid_package_address")"#,
            GeneratorError::InvalidGlobalAddress("invalid_package_address".into())
        );
        generate_value_error!(
            r#"Decimal("invalid_decimal")"#,
            GeneratorError::InvalidDecimal("invalid_decimal".into())
        );
    }

    #[test]
    fn test_instructions() {
        let bech32_decoder = Bech32Decoder::new(&NetworkDefinition::simulator());
        let package_address = PackageAddress::try_from_bech32(
            &bech32_decoder,
            "package_sim1p4r4955skdjq9swg8s5jguvcjvyj7tsxct87a9z6sw76cdfd2jg3zk".into(),
        )
        .unwrap();
        let component = ComponentAddress::try_from_bech32(
            &bech32_decoder,
            "component_sim1cqvgx33089ukm2pl97pv4max0x40ruvfy4lt60yvya744cvemygpmu",
        )
        .unwrap();
        let resource_address = ResourceAddress::try_from_bech32(
            &bech32_decoder,
            "resource_sim1thvwu8dh6lk4y9mntemkvj25wllq8adq42skzufp4m8wxxuemugnez",
        )
        .unwrap();

        generate_instruction_ok!(
            r#"TAKE_FROM_WORKTOP  Address("resource_sim1thvwu8dh6lk4y9mntemkvj25wllq8adq42skzufp4m8wxxuemugnez")  Decimal("1")  Bucket("xrd_bucket");"#,
            Instruction::TakeFromWorktop {
                amount: Decimal::from(1),
                resource_address: resource_address,
            },
        );
        generate_instruction_ok!(
            r#"TAKE_ALL_FROM_WORKTOP  Address("resource_sim1thvwu8dh6lk4y9mntemkvj25wllq8adq42skzufp4m8wxxuemugnez")  Bucket("xrd_bucket");"#,
            Instruction::TakeAllFromWorktop {
                resource_address: resource_address
            },
        );
        generate_instruction_ok!(
            r#"ASSERT_WORKTOP_CONTAINS  Address("resource_sim1thvwu8dh6lk4y9mntemkvj25wllq8adq42skzufp4m8wxxuemugnez")  Decimal("1");"#,
            Instruction::AssertWorktopContains {
                amount: Decimal::from(1),
                resource_address: resource_address,
            },
        );
        generate_instruction_ok!(
            r#"CALL_FUNCTION  Address("package_sim1p4r4955skdjq9swg8s5jguvcjvyj7tsxct87a9z6sw76cdfd2jg3zk")  "Airdrop"  "new"  500u32  PreciseDecimal("120");"#,
            Instruction::CallFunction {
                package_address,
                blueprint_name: "Airdrop".into(),
                function_name: "new".to_string(),
                args: manifest_args!(500u32, pdec!("120"))
            },
        );
        generate_instruction_ok!(
            r#"CALL_METHOD  Address("component_sim1cqvgx33089ukm2pl97pv4max0x40ruvfy4lt60yvya744cvemygpmu")  "refill";"#,
            Instruction::CallMethod {
                module_id: ObjectModuleId::Main,
                address: component.into(),
                method_name: "refill".to_string(),
                args: manifest_args!()
            },
        );
        generate_instruction_ok!(
            r#"MINT_FUNGIBLE Address("resource_sim1thvwu8dh6lk4y9mntemkvj25wllq8adq42skzufp4m8wxxuemugnez") Decimal("100");"#,
            Instruction::CallMethod {
                module_id: ObjectModuleId::Main,
                address: resource_address.into(),
                method_name: "mint".to_string(),
                args: manifest_args!(dec!("100"))
            },
        );
    }

    #[test]
    fn test_publish_instruction() {
        generate_instruction_ok!(
<<<<<<< HEAD
            r#"PUBLISH_PACKAGE_ADVANCED Blob("a710f0959d8e139b3c1ca74ac4fcb9a95ada2c82e7f563304c5487e0117095c0") Tuple(Map<String, Tuple>()) Map<String, Tuple>() Map<String, String>() Tuple(Map<Tuple, Enum>(), Map<Tuple, Enum>(), Map<String, Enum>(), Enum("AccessRuleEntry::AccessRule", Enum("AccessRule::DenyAll")), Map<Tuple, Enum>(), Map<String, Enum>(), Enum("AccessRuleEntry::AccessRule", Enum("AccessRule::DenyAll")));"#,
            Instruction::CallFunction {
                package_address: PACKAGE_PACKAGE,
                blueprint_name: PACKAGE_BLUEPRINT.to_string(),
                function_name: PACKAGE_PUBLISH_WASM_ADVANCED_IDENT.to_string(),
                args: manifest_args!(
                    ManifestBlobRef(
                        hex::decode(
                            "a710f0959d8e139b3c1ca74ac4fcb9a95ada2c82e7f563304c5487e0117095c0"
                        )
=======
            r#"PUBLISH_PACKAGE_ADVANCED Blob("a710f0959d8e139b3c1ca74ac4fcb9a95ada2c82e7f563304c5487e0117095c0") Tuple(Map<String, Tuple>()) Map<String, Tuple>() Map<String, String>() Map<Enum, Tuple>();"#,
            Instruction::PublishPackageAdvanced {
                code: ManifestBlobRef(
                    hex::decode("a710f0959d8e139b3c1ca74ac4fcb9a95ada2c82e7f563304c5487e0117095c0")
>>>>>>> a9a59170
                        .unwrap()
                        .try_into()
                        .unwrap()
                    ),
                    PackageSchema {
                        blueprints: BTreeMap::new()
                    },
                    BTreeMap::<String, RoyaltyConfig>::new(),
                    BTreeMap::<String, String>::new(),
                    AccessRulesConfig::new()
                ),
<<<<<<< HEAD
=======
                schema: PackageSchema {
                    blueprints: BTreeMap::new()
                },
                royalty_config: BTreeMap::new(),
                metadata: BTreeMap::new(),
                authority_rules: AuthorityRules::new(),
>>>>>>> a9a59170
            },
            "a710f0959d8e139b3c1ca74ac4fcb9a95ada2c82e7f563304c5487e0117095c0",
            "554d6e3a49e90d3be279e7ff394a01d9603cc13aa701c11c1f291f6264aa5791"
        );
    }

    #[test]
    fn test_create_non_fungible_instruction() {
        generate_instruction_ok!(
            r#"CREATE_NON_FUNGIBLE_RESOURCE Enum("NonFungibleIdType::Integer") Tuple(Tuple(Array<Enum>(), Array<Tuple>(), Array<Enum>()), Enum(0u8, 66u8), Array<String>()) Map<String, String>("name", "Token") Map<Enum, Tuple>(Enum("ResourceMethodAuthKey::Withdraw"), Tuple(Enum("AccessRule::AllowAll"), Enum("AccessRule::DenyAll")), Enum("ResourceMethodAuthKey::Deposit"), Tuple(Enum("AccessRule::AllowAll"), Enum("AccessRule::DenyAll")));"#,
            Instruction::CallFunction {
                package_address: RESOURCE_PACKAGE,
                blueprint_name: NON_FUNGIBLE_RESOURCE_MANAGER_BLUEPRINT.to_string(),
                function_name: NON_FUNGIBLE_RESOURCE_MANAGER_CREATE_IDENT.to_string(),
                args: to_manifest_value(&NonFungibleResourceManagerCreateInput {
                    id_type: NonFungibleIdType::Integer,
                    non_fungible_schema: NonFungibleDataSchema::new_schema::<()>(),
                    metadata: BTreeMap::from([("name".to_string(), "Token".to_string())]),
                    access_rules: BTreeMap::from([
                        (
                            ResourceMethodAuthKey::Withdraw,
                            (AccessRule::AllowAll, AccessRule::DenyAll)
                        ),
                        (
                            ResourceMethodAuthKey::Deposit,
                            (AccessRule::AllowAll, AccessRule::DenyAll)
                        ),
                    ]),
                }),
            },
        );
    }

    #[derive(ScryptoSbor)]
    struct MyNonFungibleData {
        name: String,
        description: String,
        stored_number: Decimal,
    }

    // Because we can't import the derive trait
    impl NonFungibleData for MyNonFungibleData {
        const MUTABLE_FIELDS: &'static [&'static str] = &["description", "stored_number"];
    }

    #[test]
    fn test_generate_non_fungible_instruction_with_specific_data() {
        // This test is mostly to assist with generating manifest instructions for the testing harness
        println!(
            "{}",
            crate::manifest::decompile(
                &[Instruction::CallFunction {
                    package_address: RESOURCE_PACKAGE,
                    blueprint_name: NON_FUNGIBLE_RESOURCE_MANAGER_BLUEPRINT.to_string(),
                    function_name: NON_FUNGIBLE_RESOURCE_MANAGER_CREATE_IDENT.to_string(),
                    args: to_manifest_value(&NonFungibleResourceManagerCreateInput {
                        id_type: NonFungibleIdType::Integer,
                        non_fungible_schema: NonFungibleDataSchema::new_schema::<MyNonFungibleData>(
                        ),
                        metadata: BTreeMap::new(),
                        access_rules: BTreeMap::new(),
                    }),
                }],
                &NetworkDefinition::simulator()
            )
            .unwrap()
        );
    }

    #[test]
    fn test_create_non_fungible_with_initial_supply_instruction() {
        generate_instruction_ok!(
            r##"CREATE_NON_FUNGIBLE_RESOURCE_WITH_INITIAL_SUPPLY Enum("NonFungibleIdType::Integer") Tuple(Tuple(Array<Enum>(), Array<Tuple>(), Array<Enum>()), Enum(0u8, 66u8), Array<String>()) Map<String, String>("name", "Token") Map<Enum, Tuple>(Enum("ResourceMethodAuthKey::Withdraw"), Tuple(Enum("AccessRule::AllowAll"), Enum("AccessRule::DenyAll")), Enum("ResourceMethodAuthKey::Deposit"), Tuple(Enum("AccessRule::AllowAll"), Enum("AccessRule::DenyAll"))) Map<NonFungibleLocalId, Tuple>(NonFungibleLocalId("#1#"), Tuple(Tuple("Hello World", Decimal("12"))));"##,
            Instruction::CallFunction {
                package_address: RESOURCE_PACKAGE,
                blueprint_name: NON_FUNGIBLE_RESOURCE_MANAGER_BLUEPRINT.to_string(),
                function_name: NON_FUNGIBLE_RESOURCE_MANAGER_CREATE_WITH_INITIAL_SUPPLY_IDENT
                    .to_string(),
                args: to_manifest_value(
                    &NonFungibleResourceManagerCreateWithInitialSupplyManifestInput {
                        id_type: NonFungibleIdType::Integer,
                        non_fungible_schema: NonFungibleDataSchema::new_schema::<()>(),
                        metadata: BTreeMap::from([("name".to_string(), "Token".to_string())]),
                        access_rules: BTreeMap::from([
                            (
                                ResourceMethodAuthKey::Withdraw,
                                (AccessRule::AllowAll, AccessRule::DenyAll)
                            ),
                            (
                                ResourceMethodAuthKey::Deposit,
                                (AccessRule::AllowAll, AccessRule::DenyAll)
                            ),
                        ]),
                        entries: BTreeMap::from([(
                            NonFungibleLocalId::integer(1),
                            (to_manifest_value(&(
                                String::from("Hello World"),
                                dec!("12")
                            )),),
                        )]),
                    }
                ),
            },
        );
    }

    #[test]
    fn test_create_fungible_instruction() {
        generate_instruction_ok!(
            r#"CREATE_FUNGIBLE_RESOURCE 18u8 Map<String, String>("name", "Token") Map<Enum, Tuple>(Enum("ResourceMethodAuthKey::Withdraw"), Tuple(Enum("AccessRule::AllowAll"), Enum("AccessRule::DenyAll")), Enum("ResourceMethodAuthKey::Deposit"), Tuple(Enum("AccessRule::AllowAll"), Enum("AccessRule::DenyAll")));"#,
            Instruction::CallFunction {
                package_address: RESOURCE_PACKAGE,
                blueprint_name: FUNGIBLE_RESOURCE_MANAGER_BLUEPRINT.to_string(),
                function_name: FUNGIBLE_RESOURCE_MANAGER_CREATE_IDENT.to_string(),
                args: to_manifest_value(&FungibleResourceManagerCreateInput {
                    divisibility: 18,
                    metadata: BTreeMap::from([("name".to_string(), "Token".to_string())]),
                    access_rules: BTreeMap::from([
                        (
                            ResourceMethodAuthKey::Withdraw,
                            (AccessRule::AllowAll, AccessRule::DenyAll)
                        ),
                        (
                            ResourceMethodAuthKey::Deposit,
                            (AccessRule::AllowAll, AccessRule::DenyAll)
                        ),
                    ]),
                }),
            },
        );
    }

    #[test]
    fn test_create_fungible_with_initial_supply_instruction() {
        generate_instruction_ok!(
            r#"CREATE_FUNGIBLE_RESOURCE_WITH_INITIAL_SUPPLY 18u8 Map<String, String>("name", "Token") Map<Enum, Tuple>(Enum("ResourceMethodAuthKey::Withdraw"), Tuple(Enum("AccessRule::AllowAll"), Enum("AccessRule::DenyAll")), Enum("ResourceMethodAuthKey::Deposit"), Tuple(Enum("AccessRule::AllowAll"), Enum("AccessRule::DenyAll"))) Decimal("500");"#,
            Instruction::CallFunction {
                package_address: RESOURCE_PACKAGE,
                blueprint_name: FUNGIBLE_RESOURCE_MANAGER_BLUEPRINT.to_string(),
                function_name: FUNGIBLE_RESOURCE_MANAGER_CREATE_WITH_INITIAL_SUPPLY_IDENT
                    .to_string(),
                args: to_manifest_value(&FungibleResourceManagerCreateWithInitialSupplyInput {
                    divisibility: 18,
                    metadata: BTreeMap::from([("name".to_string(), "Token".to_string())]),
                    access_rules: BTreeMap::from([
                        (
                            ResourceMethodAuthKey::Withdraw,
                            (AccessRule::AllowAll, AccessRule::DenyAll)
                        ),
                        (
                            ResourceMethodAuthKey::Deposit,
                            (AccessRule::AllowAll, AccessRule::DenyAll)
                        ),
                    ]),
                    initial_supply: "500".parse().unwrap()
                })
            },
        );
    }

    #[test]
    fn test_mint_non_fungible_instruction() {
        let bech32_decoder = Bech32Decoder::new(&NetworkDefinition::simulator());
        let resource_address = ResourceAddress::try_from_bech32(
            &bech32_decoder,
            "resource_sim1thvwu8dh6lk4y9mntemkvj25wllq8adq42skzufp4m8wxxuemugnez",
        )
        .unwrap();

        generate_instruction_ok!(
            r##"
            MINT_NON_FUNGIBLE
                Address("resource_sim1thvwu8dh6lk4y9mntemkvj25wllq8adq42skzufp4m8wxxuemugnez")
                Map<NonFungibleLocalId, Tuple>(NonFungibleLocalId("#1#"), Tuple(Tuple("Hello World", Decimal("12"))));
            "##,
            Instruction::CallMethod {
                module_id: ObjectModuleId::Main,
                address: resource_address.into(),
                method_name: NON_FUNGIBLE_RESOURCE_MANAGER_MINT_IDENT.to_string(),
                args: to_manifest_value(&NonFungibleResourceManagerMintManifestInput {
                    entries: BTreeMap::from([(
                        NonFungibleLocalId::integer(1),
                        (to_manifest_value(&(
                            String::from("Hello World"),
                            dec!("12")
                        )),)
                    )])
                })
            },
        );
    }

    #[test]
    fn test_mint_uuid_non_fungible_instruction() {
        let bech32_decoder = Bech32Decoder::new(&NetworkDefinition::simulator());
        let resource_address = ResourceAddress::try_from_bech32(
            &bech32_decoder,
            "resource_sim1thvwu8dh6lk4y9mntemkvj25wllq8adq42skzufp4m8wxxuemugnez",
        )
        .unwrap();

        generate_instruction_ok!(
            r#"
            MINT_UUID_NON_FUNGIBLE
                Address("resource_sim1thvwu8dh6lk4y9mntemkvj25wllq8adq42skzufp4m8wxxuemugnez")
                Array<Tuple>(
                    Tuple(Tuple("Hello World", Decimal("12")))
                );
            "#,
            Instruction::CallMethod {
                module_id: ObjectModuleId::Main,
                address: resource_address.into(),
                method_name: NON_FUNGIBLE_RESOURCE_MANAGER_MINT_UUID_IDENT.to_string(),
                args: to_manifest_value(&NonFungibleResourceManagerMintUuidManifestInput {
                    entries: Vec::from([(to_manifest_value(&(
                        String::from("Hello World"),
                        dec!("12")
                    )),),])
                }),
            },
        );
    }

    #[test]
    fn test_create_validator_instruction() {
        generate_instruction_ok!(
            r#"
            CREATE_VALIDATOR Address("epochmanager_sim1sexxxxxxxxxxephmgrxxxxxxxxx009352500589xxxxxxxxx82g6cl") Bytes("02c6047f9441ed7d6d3045406e95c07cd85c778e4b8cef3ca7abac09b95c709ee5");
            "#,
            Instruction::CallMethod {
                module_id: ObjectModuleId::Main,
                address: EPOCH_MANAGER.into(),
                method_name: EPOCH_MANAGER_CREATE_VALIDATOR_IDENT.to_string(),
                args: to_manifest_value(&EpochManagerCreateValidatorInput {
                    key: EcdsaSecp256k1PrivateKey::from_u64(2u64)
                        .unwrap()
                        .public_key(),
                }),
            },
        );
    }
}<|MERGE_RESOLUTION|>--- conflicted
+++ resolved
@@ -5,9 +5,8 @@
 use crate::validation::*;
 use radix_engine_common::native_addresses::PACKAGE_PACKAGE;
 use radix_engine_interface::address::Bech32Decoder;
-use radix_engine_interface::api::node_modules::auth::ACCESS_RULES_SET_GROUP_ACCESS_RULE_IDENT;
-use radix_engine_interface::api::node_modules::auth::ACCESS_RULES_SET_GROUP_MUTABILITY_IDENT;
-use radix_engine_interface::api::node_modules::auth::ACCESS_RULES_SET_METHOD_ACCESS_RULE_IDENT;
+use radix_engine_interface::api::node_modules::auth::ACCESS_RULES_SET_AUTHORITY_MUTABILITY_IDENT;
+use radix_engine_interface::api::node_modules::auth::ACCESS_RULES_SET_AUTHORITY_RULE_IDENT;
 use radix_engine_interface::api::node_modules::metadata::METADATA_REMOVE_IDENT;
 use radix_engine_interface::api::node_modules::metadata::METADATA_SET_IDENT;
 use radix_engine_interface::api::node_modules::royalty::{
@@ -35,12 +34,6 @@
     NonFungibleGlobalId, NON_FUNGIBLE_RESOURCE_MANAGER_BLUEPRINT,
 };
 use radix_engine_interface::blueprints::resource::{
-<<<<<<< HEAD
-=======
-    AuthorityRules, FungibleResourceManagerCreateInput,
-    FungibleResourceManagerCreateWithInitialSupplyInput, NonFungibleResourceManagerCreateInput,
-    NonFungibleResourceManagerCreateWithInitialSupplyManifestInput,
->>>>>>> a9a59170
     FUNGIBLE_RESOURCE_MANAGER_BLUEPRINT, FUNGIBLE_RESOURCE_MANAGER_CREATE_IDENT,
     FUNGIBLE_RESOURCE_MANAGER_CREATE_WITH_INITIAL_SUPPLY_IDENT,
     NON_FUNGIBLE_RESOURCE_MANAGER_CREATE_IDENT,
@@ -467,40 +460,6 @@
                 module_id: ObjectModuleId::Main,
             }
         }
-<<<<<<< HEAD
-=======
-        ast::Instruction::PublishPackage {
-            code,
-            schema,
-            royalty_config,
-            metadata,
-        } => Instruction::PublishPackage {
-            code: generate_blob(code, blobs)?,
-            schema: generate_typed_value(schema, resolver, bech32_decoder, blobs)?,
-            royalty_config: generate_typed_value(royalty_config, resolver, bech32_decoder, blobs)?,
-            metadata: generate_typed_value(metadata, resolver, bech32_decoder, blobs)?,
-        },
-        ast::Instruction::PublishPackageAdvanced {
-            code,
-            schema,
-            royalty_config,
-            metadata,
-            authority_rules: access_rules,
-        } => Instruction::PublishPackageAdvanced {
-            code: generate_blob(code, blobs)?,
-            schema: generate_typed_value(schema, resolver, bech32_decoder, blobs)?,
-            royalty_config: generate_typed_value(royalty_config, resolver, bech32_decoder, blobs)?,
-            metadata: generate_typed_value(metadata, resolver, bech32_decoder, blobs)?,
-            authority_rules: generate_typed_value(access_rules, resolver, bech32_decoder, blobs)?,
-        },
-        ast::Instruction::BurnResource { bucket } => {
-            let bucket_id = generate_bucket(bucket, resolver)?;
-            id_validator
-                .drop_bucket(&bucket_id)
-                .map_err(GeneratorError::IdValidationError)?;
-            Instruction::BurnResource { bucket_id }
-        }
->>>>>>> a9a59170
         ast::Instruction::RecallResource { vault_id, amount } => Instruction::RecallResource {
             vault_id: generate_local_address(vault_id, bech32_decoder)?,
             amount: generate_decimal(amount)?,
@@ -512,7 +471,6 @@
                 .map_err(GeneratorError::IdValidationError)?;
             Instruction::DropAllProofs
         }
-<<<<<<< HEAD
 
         /* call function aliases */
         ast::Instruction::PublishPackage { args } => Instruction::CallFunction {
@@ -520,36 +478,6 @@
             blueprint_name: PACKAGE_BLUEPRINT.to_string(),
             function_name: PACKAGE_PUBLISH_WASM_IDENT.to_string(),
             args: generate_args(args, resolver, bech32_decoder, blobs)?,
-=======
-        ast::Instruction::SetGroupAccessRule {
-            entity_address,
-            object_key,
-            authority_key,
-            rule,
-        } => Instruction::SetAuthorityAccessRule {
-            entity_address: generate_global_address(entity_address, bech32_decoder)?,
-            object_key: generate_typed_value(object_key, resolver, bech32_decoder, blobs)?,
-            authority_key: generate_typed_value(authority_key, resolver, bech32_decoder, blobs)?,
-            rule: generate_typed_value(rule, resolver, bech32_decoder, blobs)?,
-        },
-        ast::Instruction::SetGroupMutability {
-            entity_address,
-            object_key,
-            authority_key,
-            mutability,
-        } => Instruction::SetAuthorityMutability {
-            entity_address: generate_global_address(entity_address, bech32_decoder)?,
-            object_key: generate_typed_value(object_key, resolver, bech32_decoder, blobs)?,
-            authority_key: generate_typed_value(authority_key, resolver, bech32_decoder, blobs)?,
-            mutability: generate_typed_value(mutability, resolver, bech32_decoder, blobs)?,
-        },
-        ast::Instruction::MintFungible {
-            resource_address,
-            amount,
-        } => Instruction::MintFungible {
-            resource_address: generate_resource_address(resource_address, bech32_decoder)?,
-            amount: generate_decimal(amount)?,
->>>>>>> a9a59170
         },
         ast::Instruction::PublishPackageAdvanced { args } => Instruction::CallFunction {
             package_address: PACKAGE_PACKAGE,
@@ -599,26 +527,11 @@
             function_name: IDENTITY_CREATE_IDENT.to_string(),
             args: generate_args(args, resolver, bech32_decoder, blobs)?,
         },
-<<<<<<< HEAD
         ast::Instruction::CreateIdentityAdvanced { args } => Instruction::CallFunction {
             package_address: IDENTITY_PACKAGE,
             blueprint_name: IDENTITY_BLUEPRINT.to_string(),
             function_name: IDENTITY_CREATE_ADVANCED_IDENT.to_string(),
             args: generate_args(args, resolver, bech32_decoder, blobs)?,
-=======
-        ast::Instruction::CreateIdentityAdvanced { authority_rules } => Instruction::CallFunction {
-            package_address: IDENTITY_PACKAGE,
-            blueprint_name: IDENTITY_BLUEPRINT.to_string(),
-            function_name: IDENTITY_CREATE_ADVANCED_IDENT.to_string(),
-            args: to_manifest_value(&IdentityCreateAdvancedInput {
-                authority_rules: generate_typed_value::<AuthorityRules>(
-                    authority_rules,
-                    resolver,
-                    bech32_decoder,
-                    blobs,
-                )?,
-            }),
->>>>>>> a9a59170
         },
         ast::Instruction::CreateAccount { args } => Instruction::CallFunction {
             package_address: ACCOUNT_PACKAGE,
@@ -630,7 +543,6 @@
             package_address: ACCOUNT_PACKAGE,
             blueprint_name: ACCOUNT_BLUEPRINT.to_string(),
             function_name: ACCOUNT_CREATE_ADVANCED_IDENT.to_string(),
-<<<<<<< HEAD
             args: generate_args(args, resolver, bech32_decoder, blobs)?,
         },
 
@@ -659,22 +571,16 @@
             method_name: COMPONENT_ROYALTY_CLAIM_ROYALTY_IDENT.to_string(),
             args: generate_args(args, resolver, bech32_decoder, blobs)?,
         },
-        ast::Instruction::SetMethodAccessRule { address, args } => Instruction::CallMethod {
+        ast::Instruction::SetAuthorityAccessRule { address, args } => Instruction::CallMethod {
             module_id: ObjectModuleId::AccessRules,
             address: generate_global_address(address, bech32_decoder)?,
-            method_name: ACCESS_RULES_SET_METHOD_ACCESS_RULE_IDENT.to_string(),
-            args: generate_args(args, resolver, bech32_decoder, blobs)?,
-        },
-        ast::Instruction::SetGroupAccessRule { address, args } => Instruction::CallMethod {
+            method_name: ACCESS_RULES_SET_AUTHORITY_RULE_IDENT.to_string(),
+            args: generate_args(args, resolver, bech32_decoder, blobs)?,
+        },
+        ast::Instruction::SetAuthorityMutability { address, args } => Instruction::CallMethod {
             module_id: ObjectModuleId::AccessRules,
             address: generate_global_address(address, bech32_decoder)?,
-            method_name: ACCESS_RULES_SET_GROUP_ACCESS_RULE_IDENT.to_string(),
-            args: generate_args(args, resolver, bech32_decoder, blobs)?,
-        },
-        ast::Instruction::SetGroupMutability { address, args } => Instruction::CallMethod {
-            module_id: ObjectModuleId::AccessRules,
-            address: generate_global_address(address, bech32_decoder)?,
-            method_name: ACCESS_RULES_SET_GROUP_MUTABILITY_IDENT.to_string(),
+            method_name: ACCESS_RULES_SET_AUTHORITY_MUTABILITY_IDENT.to_string(),
             args: generate_args(args, resolver, bech32_decoder, blobs)?,
         },
         /* call main method aliases */
@@ -713,11 +619,6 @@
             address: generate_global_address(address, bech32_decoder)?,
             method_name: EPOCH_MANAGER_CREATE_VALIDATOR_IDENT.to_string(),
             args: generate_args(args, resolver, bech32_decoder, blobs)?,
-=======
-            args: to_manifest_value(&AccountCreateAdvancedInput {
-                authority_rules: generate_typed_value(config, resolver, bech32_decoder, blobs)?,
-            }),
->>>>>>> a9a59170
         },
     })
 }
@@ -1478,8 +1379,7 @@
     #[test]
     fn test_publish_instruction() {
         generate_instruction_ok!(
-<<<<<<< HEAD
-            r#"PUBLISH_PACKAGE_ADVANCED Blob("a710f0959d8e139b3c1ca74ac4fcb9a95ada2c82e7f563304c5487e0117095c0") Tuple(Map<String, Tuple>()) Map<String, Tuple>() Map<String, String>() Tuple(Map<Tuple, Enum>(), Map<Tuple, Enum>(), Map<String, Enum>(), Enum("AccessRuleEntry::AccessRule", Enum("AccessRule::DenyAll")), Map<Tuple, Enum>(), Map<String, Enum>(), Enum("AccessRuleEntry::AccessRule", Enum("AccessRule::DenyAll")));"#,
+            r#"PUBLISH_PACKAGE_ADVANCED Blob("a710f0959d8e139b3c1ca74ac4fcb9a95ada2c82e7f563304c5487e0117095c0") Tuple(Map<String, Tuple>()) Map<String, Tuple>() Map<String, String>() Map<Enum, Tuple>();"#,
             Instruction::CallFunction {
                 package_address: PACKAGE_PACKAGE,
                 blueprint_name: PACKAGE_BLUEPRINT.to_string(),
@@ -1489,12 +1389,6 @@
                         hex::decode(
                             "a710f0959d8e139b3c1ca74ac4fcb9a95ada2c82e7f563304c5487e0117095c0"
                         )
-=======
-            r#"PUBLISH_PACKAGE_ADVANCED Blob("a710f0959d8e139b3c1ca74ac4fcb9a95ada2c82e7f563304c5487e0117095c0") Tuple(Map<String, Tuple>()) Map<String, Tuple>() Map<String, String>() Map<Enum, Tuple>();"#,
-            Instruction::PublishPackageAdvanced {
-                code: ManifestBlobRef(
-                    hex::decode("a710f0959d8e139b3c1ca74ac4fcb9a95ada2c82e7f563304c5487e0117095c0")
->>>>>>> a9a59170
                         .unwrap()
                         .try_into()
                         .unwrap()
@@ -1504,17 +1398,8 @@
                     },
                     BTreeMap::<String, RoyaltyConfig>::new(),
                     BTreeMap::<String, String>::new(),
-                    AccessRulesConfig::new()
+                    AuthorityRules::new()
                 ),
-<<<<<<< HEAD
-=======
-                schema: PackageSchema {
-                    blueprints: BTreeMap::new()
-                },
-                royalty_config: BTreeMap::new(),
-                metadata: BTreeMap::new(),
-                authority_rules: AuthorityRules::new(),
->>>>>>> a9a59170
             },
             "a710f0959d8e139b3c1ca74ac4fcb9a95ada2c82e7f563304c5487e0117095c0",
             "554d6e3a49e90d3be279e7ff394a01d9603cc13aa701c11c1f291f6264aa5791"
