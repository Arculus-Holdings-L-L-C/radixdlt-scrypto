--- conflicted
+++ resolved
@@ -617,7 +617,7 @@
             package_address: IDENTITY_PACKAGE,
             blueprint_name: IDENTITY_BLUEPRINT.to_string(),
             function_name: IDENTITY_CREATE_IDENT.to_string(),
-            args: to_manifest_value(&IdentityCreateInput {}).unwrap(),
+            args: to_manifest_value(&IdentityCreateInput {}),
         },
         ast::Instruction::CreateIdentityAdvanced {
             access_rule,
@@ -633,26 +633,20 @@
                     bech32_decoder,
                     blobs,
                 )?,
-<<<<<<< HEAD
                 mutability: generate_typed_value::<AccessRule>(
                     mutability,
                     resolver,
                     bech32_decoder,
                     blobs,
                 )?,
-            })
-            .unwrap(),
-=======
             }),
->>>>>>> f5ba3f42
         },
 
         ast::Instruction::CreateAccount {} => Instruction::CallFunction {
             package_address: ACCOUNT_PACKAGE,
             blueprint_name: ACCOUNT_BLUEPRINT.to_string(),
-<<<<<<< HEAD
             function_name: ACCOUNT_CREATE_IDENT.to_string(),
-            args: to_manifest_value(&AccountCreateInput {}).unwrap(),
+            args: to_manifest_value(&AccountCreateInput {}),
         },
         ast::Instruction::CreateAccountAdvanced {
             access_rule,
@@ -664,19 +658,7 @@
             args: to_manifest_value(&AccountCreateAdvancedInput {
                 access_rule: generate_typed_value(access_rule, resolver, bech32_decoder, blobs)?,
                 mutability: generate_typed_value(mutability, resolver, bech32_decoder, blobs)?,
-            })
-            .unwrap(),
-=======
-            function_name: ACCOUNT_CREATE_GLOBAL_IDENT.to_string(),
-            args: to_manifest_value(&AccountCreateGlobalInput {
-                withdraw_rule: generate_typed_value(
-                    withdraw_rule,
-                    resolver,
-                    bech32_decoder,
-                    blobs,
-                )?,
             }),
->>>>>>> f5ba3f42
         },
     })
 }
