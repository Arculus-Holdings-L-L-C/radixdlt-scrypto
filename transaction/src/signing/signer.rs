<<<<<<< HEAD
use crate::{
    model::SignatureWithPublicKeyV1, signing::ed25519::Ed25519PrivateKey,
    signing::secp256k1::Secp256k1PrivateKey,
};
=======
use crate::internal_prelude::*;
>>>>>>> 2740654b
use radix_engine_common::prelude::IsHash;

pub enum PrivateKey {
    Secp256k1(EcdsaSecp256k1PrivateKey),
    Ed25519(EddsaEd25519PrivateKey),
}

impl PrivateKey {
    pub fn public_key(&self) -> PublicKey {
        match self {
            PrivateKey::Secp256k1(key) => key.public_key().into(),
            PrivateKey::Ed25519(key) => key.public_key().into(),
        }
    }
}

impl From<EcdsaSecp256k1PrivateKey> for PrivateKey {
    fn from(public_key: EcdsaSecp256k1PrivateKey) -> Self {
        Self::Secp256k1(public_key)
    }
}

impl From<EddsaEd25519PrivateKey> for PrivateKey {
    fn from(public_key: EddsaEd25519PrivateKey) -> Self {
        Self::Ed25519(public_key)
    }
}

pub trait Signer {
    fn sign_without_public_key(&self, message_hash: &impl IsHash) -> SignatureV1;
    fn sign_with_public_key(&self, message_hash: &impl IsHash) -> SignatureWithPublicKeyV1;
}

<<<<<<< HEAD
impl Signer for Secp256k1PrivateKey {
=======
impl Signer for EcdsaSecp256k1PrivateKey {
    fn sign_without_public_key(&self, message_hash: &impl IsHash) -> SignatureV1 {
        self.sign(message_hash).into()
    }

>>>>>>> 2740654b
    fn sign_with_public_key(&self, message_hash: &impl IsHash) -> SignatureWithPublicKeyV1 {
        self.sign(message_hash).into()
    }
}

<<<<<<< HEAD
impl Signer for Ed25519PrivateKey {
=======
impl Signer for EddsaEd25519PrivateKey {
    fn sign_without_public_key(&self, message_hash: &impl IsHash) -> SignatureV1 {
        self.sign(message_hash).into()
    }

>>>>>>> 2740654b
    fn sign_with_public_key(&self, message_hash: &impl IsHash) -> SignatureWithPublicKeyV1 {
        (self.public_key(), self.sign(message_hash)).into()
    }
}

impl Signer for PrivateKey {
    fn sign_without_public_key(&self, message_hash: &impl IsHash) -> SignatureV1 {
        match self {
            PrivateKey::Secp256k1(key) => key.sign_without_public_key(message_hash),
            PrivateKey::Ed25519(key) => key.sign_without_public_key(message_hash),
        }
    }

    fn sign_with_public_key(&self, message_hash: &impl IsHash) -> SignatureWithPublicKeyV1 {
        match self {
            PrivateKey::Secp256k1(key) => key.sign_with_public_key(message_hash),
            PrivateKey::Ed25519(key) => key.sign_with_public_key(message_hash),
        }
    }
}<|MERGE_RESOLUTION|>--- conflicted
+++ resolved
@@ -1,16 +1,9 @@
-<<<<<<< HEAD
-use crate::{
-    model::SignatureWithPublicKeyV1, signing::ed25519::Ed25519PrivateKey,
-    signing::secp256k1::Secp256k1PrivateKey,
-};
-=======
 use crate::internal_prelude::*;
->>>>>>> 2740654b
 use radix_engine_common::prelude::IsHash;
 
 pub enum PrivateKey {
-    Secp256k1(EcdsaSecp256k1PrivateKey),
-    Ed25519(EddsaEd25519PrivateKey),
+    Secp256k1(Secp256k1PrivateKey),
+    Ed25519(Ed25519PrivateKey),
 }
 
 impl PrivateKey {
@@ -22,14 +15,14 @@
     }
 }
 
-impl From<EcdsaSecp256k1PrivateKey> for PrivateKey {
-    fn from(public_key: EcdsaSecp256k1PrivateKey) -> Self {
+impl From<Secp256k1PrivateKey> for PrivateKey {
+    fn from(public_key: Secp256k1PrivateKey) -> Self {
         Self::Secp256k1(public_key)
     }
 }
 
-impl From<EddsaEd25519PrivateKey> for PrivateKey {
-    fn from(public_key: EddsaEd25519PrivateKey) -> Self {
+impl From<Ed25519PrivateKey> for PrivateKey {
+    fn from(public_key: Ed25519PrivateKey) -> Self {
         Self::Ed25519(public_key)
     }
 }
@@ -39,29 +32,21 @@
     fn sign_with_public_key(&self, message_hash: &impl IsHash) -> SignatureWithPublicKeyV1;
 }
 
-<<<<<<< HEAD
 impl Signer for Secp256k1PrivateKey {
-=======
-impl Signer for EcdsaSecp256k1PrivateKey {
     fn sign_without_public_key(&self, message_hash: &impl IsHash) -> SignatureV1 {
         self.sign(message_hash).into()
     }
 
->>>>>>> 2740654b
     fn sign_with_public_key(&self, message_hash: &impl IsHash) -> SignatureWithPublicKeyV1 {
         self.sign(message_hash).into()
     }
 }
 
-<<<<<<< HEAD
 impl Signer for Ed25519PrivateKey {
-=======
-impl Signer for EddsaEd25519PrivateKey {
     fn sign_without_public_key(&self, message_hash: &impl IsHash) -> SignatureV1 {
         self.sign(message_hash).into()
     }
 
->>>>>>> 2740654b
     fn sign_with_public_key(&self, message_hash: &impl IsHash) -> SignatureWithPublicKeyV1 {
         (self.public_key(), self.sign(message_hash)).into()
     }
