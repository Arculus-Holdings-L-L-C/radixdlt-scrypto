use radix_engine_interface::abi;
use radix_engine_interface::abi::*;
use radix_engine_interface::address::Bech32Decoder;
use radix_engine_interface::api::types::{BucketId, GlobalAddress, ProofId, VaultId};
use radix_engine_interface::constants::*;
use radix_engine_interface::core::NetworkDefinition;
use radix_engine_interface::crypto::{hash, Blob, Hash};
use radix_engine_interface::data::*;
use radix_engine_interface::math::{Decimal, PreciseDecimal};
use radix_engine_interface::model::*;
use radix_engine_interface::*;
use sbor::rust::borrow::ToOwned;
use sbor::rust::collections::*;
use sbor::rust::fmt;
use sbor::rust::str::FromStr;
use sbor::rust::string::String;
use sbor::rust::string::ToString;
use sbor::rust::vec::Vec;

use crate::errors::*;
use crate::model::*;
use crate::validation::*;

#[macro_export]
macro_rules! args_from_bytes_vec {
    ($args: expr) => {{
        let mut fields = Vec::new();
        for arg in $args {
            fields.push(::radix_engine_interface::data::scrypto_decode(&arg).unwrap());
        }
        let input_struct = ::radix_engine_interface::data::ScryptoValue::Tuple { fields };
        ::radix_engine_interface::data::scrypto_encode(&input_struct).unwrap()
    }};
}

/// Utility for building transaction manifest.
pub struct ManifestBuilder {
    /// The decoder used by the manifest (mainly for the `call_*_with_abi)
    decoder: Bech32Decoder,
    /// ID validator for calculating transaction object id
    id_allocator: IdAllocator,
    /// Instructions generated.
    instructions: Vec<BasicInstruction>,
    /// Blobs
    blobs: BTreeMap<Hash, Vec<u8>>,
}

impl ManifestBuilder {
    /// Starts a new transaction builder.
    pub fn new(network: &NetworkDefinition) -> Self {
        Self {
            decoder: Bech32Decoder::new(network),
            id_allocator: IdAllocator::new(IdSpace::Transaction),
            instructions: Vec::new(),
            blobs: BTreeMap::default(),
        }
    }

    /// Adds a raw instruction.
    pub fn add_instruction(
        &mut self,
        inst: BasicInstruction,
    ) -> (&mut Self, Option<BucketId>, Option<ProofId>) {
        let mut new_bucket_id: Option<BucketId> = None;
        let mut new_proof_id: Option<ProofId> = None;

        match &inst {
            BasicInstruction::TakeFromWorktop { .. }
            | BasicInstruction::TakeFromWorktopByAmount { .. }
            | BasicInstruction::TakeFromWorktopByIds { .. } => {
                new_bucket_id = Some(self.id_allocator.new_bucket_id().unwrap());
            }
            BasicInstruction::PopFromAuthZone { .. }
            | BasicInstruction::CreateProofFromAuthZone { .. }
            | BasicInstruction::CreateProofFromAuthZoneByAmount { .. }
            | BasicInstruction::CreateProofFromAuthZoneByIds { .. }
            | BasicInstruction::CreateProofFromBucket { .. }
            | BasicInstruction::CloneProof { .. } => {
                new_proof_id = Some(self.id_allocator.new_proof_id().unwrap());
            }
            _ => {}
        }

        self.instructions.push(inst);

        (self, new_bucket_id, new_proof_id)
    }

    /// Takes resource from worktop.
    pub fn take_from_worktop<F>(&mut self, resource_address: ResourceAddress, then: F) -> &mut Self
    where
        F: FnOnce(&mut Self, BucketId) -> &mut Self,
    {
        let (builder, bucket_id, _) =
            self.add_instruction(BasicInstruction::TakeFromWorktop { resource_address });
        then(builder, bucket_id.unwrap())
    }

    /// Takes resource from worktop, by amount.
    pub fn take_from_worktop_by_amount<F>(
        &mut self,
        amount: Decimal,
        resource_address: ResourceAddress,
        then: F,
    ) -> &mut Self
    where
        F: FnOnce(&mut Self, BucketId) -> &mut Self,
    {
        let (builder, bucket_id, _) =
            self.add_instruction(BasicInstruction::TakeFromWorktopByAmount {
                amount,
                resource_address,
            });
        then(builder, bucket_id.unwrap())
    }

    /// Takes resource from worktop, by non-fungible ids.
    pub fn take_from_worktop_by_ids<F>(
        &mut self,
        ids: &BTreeSet<NonFungibleId>,
        resource_address: ResourceAddress,
        then: F,
    ) -> &mut Self
    where
        F: FnOnce(&mut Self, BucketId) -> &mut Self,
    {
        let (builder, bucket_id, _) =
            self.add_instruction(BasicInstruction::TakeFromWorktopByIds {
                ids: ids.clone(),
                resource_address,
            });
        then(builder, bucket_id.unwrap())
    }

    /// Adds a bucket of resource to worktop.
    pub fn return_to_worktop(&mut self, bucket_id: BucketId) -> &mut Self {
        self.add_instruction(BasicInstruction::ReturnToWorktop { bucket_id })
            .0
    }

    /// Asserts that worktop contains resource.
    pub fn assert_worktop_contains(&mut self, resource_address: ResourceAddress) -> &mut Self {
        self.add_instruction(BasicInstruction::AssertWorktopContains { resource_address })
            .0
    }

    /// Asserts that worktop contains resource.
    pub fn assert_worktop_contains_by_amount(
        &mut self,
        amount: Decimal,
        resource_address: ResourceAddress,
    ) -> &mut Self {
        self.add_instruction(BasicInstruction::AssertWorktopContainsByAmount {
            amount,
            resource_address,
        })
        .0
    }

    /// Asserts that worktop contains resource.
    pub fn assert_worktop_contains_by_ids(
        &mut self,
        ids: &BTreeSet<NonFungibleId>,
        resource_address: ResourceAddress,
    ) -> &mut Self {
        self.add_instruction(BasicInstruction::AssertWorktopContainsByIds {
            ids: ids.clone(),
            resource_address,
        })
        .0
    }

    /// Pops the most recent proof from auth zone.
    pub fn pop_from_auth_zone<F>(&mut self, then: F) -> &mut Self
    where
        F: FnOnce(&mut Self, ProofId) -> &mut Self,
    {
        let (builder, _, proof_id) = self.add_instruction(BasicInstruction::PopFromAuthZone {});
        then(builder, proof_id.unwrap())
    }

    /// Pushes a proof onto the auth zone
    pub fn push_to_auth_zone(&mut self, proof_id: ProofId) -> &mut Self {
        self.add_instruction(BasicInstruction::PushToAuthZone { proof_id });
        self
    }

    /// Clears the auth zone.
    pub fn clear_auth_zone(&mut self) -> &mut Self {
        self.add_instruction(BasicInstruction::ClearAuthZone).0
    }

    /// Creates proof from the auth zone.
    pub fn create_proof_from_auth_zone<F>(
        &mut self,
        resource_address: ResourceAddress,
        then: F,
    ) -> &mut Self
    where
        F: FnOnce(&mut Self, ProofId) -> &mut Self,
    {
        let (builder, _, proof_id) =
            self.add_instruction(BasicInstruction::CreateProofFromAuthZone { resource_address });
        then(builder, proof_id.unwrap())
    }

    /// Creates proof from the auth zone by amount.
    pub fn create_proof_from_auth_zone_by_amount<F>(
        &mut self,
        amount: Decimal,
        resource_address: ResourceAddress,
        then: F,
    ) -> &mut Self
    where
        F: FnOnce(&mut Self, ProofId) -> &mut Self,
    {
        let (builder, _, proof_id) =
            self.add_instruction(BasicInstruction::CreateProofFromAuthZoneByAmount {
                amount,
                resource_address,
            });
        then(builder, proof_id.unwrap())
    }

    /// Creates proof from the auth zone by non-fungible ids.
    pub fn create_proof_from_auth_zone_by_ids<F>(
        &mut self,
        ids: &BTreeSet<NonFungibleId>,
        resource_address: ResourceAddress,
        then: F,
    ) -> &mut Self
    where
        F: FnOnce(&mut Self, ProofId) -> &mut Self,
    {
        let (builder, _, proof_id) =
            self.add_instruction(BasicInstruction::CreateProofFromAuthZoneByIds {
                ids: ids.clone(),
                resource_address,
            });
        then(builder, proof_id.unwrap())
    }

    /// Creates proof from a bucket.
    pub fn create_proof_from_bucket<F>(&mut self, bucket_id: BucketId, then: F) -> &mut Self
    where
        F: FnOnce(&mut Self, ProofId) -> &mut Self,
    {
        let (builder, _, proof_id) =
            self.add_instruction(BasicInstruction::CreateProofFromBucket { bucket_id });
        then(builder, proof_id.unwrap())
    }

    /// Clones a proof.
    pub fn clone_proof<F>(&mut self, proof_id: ProofId, then: F) -> &mut Self
    where
        F: FnOnce(&mut Self, ProofId) -> &mut Self,
    {
        let (builder, _, proof_id) =
            self.add_instruction(BasicInstruction::CloneProof { proof_id });
        then(builder, proof_id.unwrap())
    }

    /// Drops a proof.
    pub fn drop_proof(&mut self, proof_id: ProofId) -> &mut Self {
        self.add_instruction(BasicInstruction::DropProof { proof_id })
            .0
    }

    /// Drops all proofs.
    pub fn drop_all_proofs(&mut self) -> &mut Self {
        self.add_instruction(BasicInstruction::DropAllProofs).0
    }

    pub fn create_resource<R: Into<AccessRule>>(
        &mut self,
        resource_type: ResourceType,
        metadata: BTreeMap<String, String>,
        access_rules: BTreeMap<ResourceMethodAuthKey, (AccessRule, R)>,
        mint_params: Option<MintParams>,
    ) -> &mut Self {
        self.add_instruction(BasicInstruction::CreateResource {
            resource_type,
            metadata,
            access_rules: access_rules
                .into_iter()
                .map(|(k, v)| (k, (v.0, v.1.into())))
                .collect(),
            mint_params,
        });

        self
    }

    /// Calls a function where the arguments should be an array of encoded Scrypto value.
    pub fn call_function(
        &mut self,
        package_address: PackageAddress,
        blueprint_name: &str,
        function_name: &str,
        args: Vec<u8>,
    ) -> &mut Self {
        self.add_instruction(BasicInstruction::CallFunction {
            package_address,
            blueprint_name: blueprint_name.to_string(),
            function_name: function_name.to_string(),
            args,
        });
        self
    }

    /// Calls a function.
    ///
    /// The implementation will automatically prepare the arguments based on the
    /// function ABI, including resource buckets and proofs.
    ///
    /// If an Account component address is provided, resources will be withdrawn from the given account;
    /// otherwise, they will be taken from transaction worktop.
    pub fn call_function_with_abi(
        &mut self,
        package_address: PackageAddress,
        blueprint_name: &str,
        function: &str,
        args: Vec<String>,
        account: Option<ComponentAddress>,
        blueprint_abi: &abi::BlueprintAbi,
    ) -> Result<&mut Self, BuildCallWithAbiError> {
        let abi = blueprint_abi
            .fns
            .iter()
            .find(|f| f.ident == function)
            .map(Clone::clone)
            .ok_or_else(|| BuildCallWithAbiError::FunctionNotFound(function.to_owned()))?;

        let arguments = self
            .parse_args(&abi.input, args, account)
            .map_err(|e| BuildCallWithAbiError::FailedToBuildArgs(e))?;

        let mut fields = Vec::new();
        for arg in arguments {
            fields.push(scrypto_decode(&arg).unwrap());
        }
        let input_struct = ScryptoValue::Tuple { fields };
        let bytes = scrypto_encode(&input_struct).unwrap();

        Ok(self
            .add_instruction(BasicInstruction::CallFunction {
                package_address,
                blueprint_name: blueprint_name.to_string(),
                function_name: function.to_string(),
                args: bytes,
            })
            .0)
    }

    /// Calls a scrypto method where the arguments should be an array of encoded Scrypto value.
    pub fn call_method(
        &mut self,
        component_address: ComponentAddress,
        method_name: &str,
        args: Vec<u8>,
    ) -> &mut Self {
        self.add_instruction(BasicInstruction::CallMethod {
            component_address,
            method_name: method_name.to_owned(),
            args,
        });
        self
    }

    pub fn set_package_royalty_config(
        &mut self,
        package_address: PackageAddress,
        royalty_config: BTreeMap<String, RoyaltyConfig>,
    ) -> &mut Self {
        self.add_instruction(BasicInstruction::SetPackageRoyaltyConfig {
            package_address,
            royalty_config,
        })
        .0
    }

    pub fn set_component_royalty_config(
        &mut self,
        component_address: ComponentAddress,
        royalty_config: RoyaltyConfig,
    ) -> &mut Self {
        self.add_instruction(BasicInstruction::SetComponentRoyaltyConfig {
            component_address,
            royalty_config,
        })
        .0
    }

    pub fn claim_package_royalty(&mut self, package_address: PackageAddress) -> &mut Self {
        self.add_instruction(BasicInstruction::ClaimPackageRoyalty { package_address })
            .0
    }

    pub fn claim_component_royalty(&mut self, component_address: ComponentAddress) -> &mut Self {
        self.add_instruction(BasicInstruction::ClaimComponentRoyalty { component_address })
            .0
    }

    pub fn set_method_access_rule(
        &mut self,
        entity_address: GlobalAddress,
        index: u32,
        key: AccessRuleKey,
        rule: AccessRule,
    ) -> &mut Self {
        self.add_instruction(BasicInstruction::SetMethodAccessRule {
            entity_address,
            index,
            key,
            rule,
        })
        .0
    }

    pub fn set_metadata(
        &mut self,
        entity_address: GlobalAddress,
        key: String,
        value: String,
    ) -> &mut Self {
        self.add_instruction(BasicInstruction::SetMetadata {
            entity_address,
            key,
            value,
        })
        .0
    }

    /// Calls a method.
    ///
    /// The implementation will automatically prepare the arguments based on the
    /// method ABI, including resource buckets and proofs.
    ///
    /// If an Account component address is provided, resources will be withdrawn from the given account;
    /// otherwise, they will be taken from transaction worktop.
    pub fn call_method_with_abi(
        &mut self,
        component_address: ComponentAddress,
        method_name: &str,
        args: Vec<String>,
        account: Option<ComponentAddress>,
        blueprint_abi: &abi::BlueprintAbi,
    ) -> Result<&mut Self, BuildCallWithAbiError> {
        let abi = blueprint_abi
            .fns
            .iter()
            .find(|m| m.ident == method_name)
            .map(Clone::clone)
            .ok_or_else(|| BuildCallWithAbiError::MethodNotFound(method_name.to_owned()))?;

        let arguments = self
            .parse_args(&abi.input, args, account)
            .map_err(|e| BuildCallWithAbiError::FailedToBuildArgs(e))?;

        Ok(self
            .add_instruction(BasicInstruction::CallMethod {
                component_address,
                method_name: method_name.to_owned(),
                args: args_from_bytes_vec!(arguments),
            })
            .0)
    }

    /// Publishes a package.
    pub fn publish_package(
        &mut self,
        code: Vec<u8>,
        abi: BTreeMap<String, BlueprintAbi>,
        royalty_config: BTreeMap<String, RoyaltyConfig>,
        metadata: BTreeMap<String, String>,
        access_rules: AccessRules,
    ) -> &mut Self {
        let code_hash = hash(&code);
        self.blobs.insert(code_hash, code);

        let abi = scrypto_encode(&abi).unwrap();
        let abi_hash = hash(&abi);
        self.blobs.insert(abi_hash, abi);

        self.add_instruction(BasicInstruction::PublishPackage {
            code: Blob(code_hash),
            abi: Blob(abi_hash),
            royalty_config,
            metadata,
            access_rules,
        })
        .0
    }

    /// Publishes a package.
    pub fn publish_package_with_owner(
        &mut self,
        code: Vec<u8>,
        abi: BTreeMap<String, BlueprintAbi>,
        owner_badge: NonFungibleAddress,
    ) -> &mut Self {
        let code_hash = hash(&code);
        self.blobs.insert(code_hash, code);

        let abi = scrypto_encode(&abi).unwrap();
        let abi_hash = hash(&abi);
        self.blobs.insert(abi_hash, abi);

        self.add_instruction(BasicInstruction::PublishPackageWithOwner {
            code: Blob(code_hash),
            abi: Blob(abi_hash),
            owner_badge,
        })
        .0
    }

    /// Builds a transaction manifest.
    /// TODO: consider using self
    pub fn build(&self) -> TransactionManifest {
        TransactionManifest {
            instructions: self.instructions.clone(),
            blobs: self.blobs.values().cloned().collect(),
        }
    }

    /// Creates a token resource with mutable supply.
    pub fn new_token_mutable(
        &mut self,
<<<<<<< HEAD
        metadata: BTreeMap<String, String>,
        minter_resource_address: ResourceAddress,
=======
        metadata: HashMap<String, String>,
        minter_rule: AccessRule,
>>>>>>> c7f29182
    ) -> &mut Self {
        let mut access_rules = BTreeMap::new();
        access_rules.insert(
            ResourceMethodAuthKey::Withdraw,
            (rule!(allow_all), rule!(deny_all)),
        );
<<<<<<< HEAD
        access_rules.insert(
            Mint,
            (
                rule!(require(minter_resource_address.clone())),
                rule!(deny_all),
            ),
        );
        access_rules.insert(
            Burn,
            (
                rule!(require(minter_resource_address.clone())),
                rule!(deny_all),
            ),
        );
=======
        resource_auth.insert(Mint, (minter_rule.clone(), rule!(deny_all)));
        resource_auth.insert(Burn, (minter_rule.clone(), rule!(deny_all)));
>>>>>>> c7f29182

        let mint_params: Option<MintParams> = Option::None;
        self.add_instruction(BasicInstruction::CreateResource {
            resource_type: ResourceType::Fungible { divisibility: 18 },
            metadata,
            access_rules,
            mint_params,
        })
        .0
    }

    /// Creates a token resource with fixed supply.
    pub fn new_token_fixed(
        &mut self,
        metadata: BTreeMap<String, String>,
        initial_supply: Decimal,
    ) -> &mut Self {
        let mut access_rules = BTreeMap::new();
        access_rules.insert(
            ResourceMethodAuthKey::Withdraw,
            (rule!(allow_all), rule!(deny_all)),
        );

        self.add_instruction(BasicInstruction::CreateResource {
            resource_type: ResourceType::Fungible { divisibility: 18 },
            metadata,
            access_rules,
            mint_params: Option::Some(MintParams::Fungible {
                amount: initial_supply.into(),
            }),
        })
        .0
    }

    /// Creates a badge resource with mutable supply.
    pub fn new_badge_mutable(
        &mut self,
<<<<<<< HEAD
        metadata: BTreeMap<String, String>,
        minter_resource_address: ResourceAddress,
=======
        metadata: HashMap<String, String>,
        minter_rule: AccessRule,
>>>>>>> c7f29182
    ) -> &mut Self {
        let mut access_rules = BTreeMap::new();
        access_rules.insert(
            ResourceMethodAuthKey::Withdraw,
            (rule!(allow_all), rule!(deny_all)),
        );
<<<<<<< HEAD
        access_rules.insert(
            Mint,
            (
                rule!(require(minter_resource_address.clone())),
                rule!(deny_all),
            ),
        );
        access_rules.insert(
            Burn,
            (
                rule!(require(minter_resource_address.clone())),
                rule!(deny_all),
            ),
        );
=======
        resource_auth.insert(Mint, (minter_rule.clone(), rule!(deny_all)));
        resource_auth.insert(Burn, (minter_rule.clone(), rule!(deny_all)));
>>>>>>> c7f29182

        let mint_params: Option<MintParams> = Option::None;

        self.add_instruction(BasicInstruction::CreateResource {
            resource_type: ResourceType::Fungible { divisibility: 0 },
            metadata,
            access_rules,
            mint_params,
        })
        .0
    }

    /// Creates a badge resource with fixed supply.
    pub fn new_badge_fixed(
        &mut self,
        metadata: BTreeMap<String, String>,
        initial_supply: Decimal,
    ) -> &mut Self {
        let mut access_rules = BTreeMap::new();
        access_rules.insert(
            ResourceMethodAuthKey::Withdraw,
            (rule!(allow_all), rule!(deny_all)),
        );

        self.add_instruction(BasicInstruction::CreateResource {
            resource_type: ResourceType::Fungible { divisibility: 0 },
            metadata,
            access_rules,
            mint_params: Option::Some(MintParams::Fungible {
                amount: initial_supply.into(),
            }),
        })
        .0
    }

    pub fn burn(&mut self, amount: Decimal, resource_address: ResourceAddress) -> &mut Self {
        self.take_from_worktop_by_amount(amount, resource_address, |builder, bucket_id| {
            builder
                .add_instruction(BasicInstruction::BurnResource { bucket_id })
                .0
        })
    }

    pub fn mint(&mut self, amount: Decimal, resource_address: ResourceAddress) -> &mut Self {
        self.add_instruction(BasicInstruction::MintResource {
            amount,
            resource_address,
        });
        self
    }

    pub fn recall(&mut self, vault_id: VaultId, amount: Decimal) -> &mut Self {
        self.add_instruction(BasicInstruction::RecallResource { vault_id, amount });
        self
    }

    pub fn burn_non_fungible(&mut self, non_fungible_address: NonFungibleAddress) -> &mut Self {
        let mut ids = BTreeSet::new();
        ids.insert(non_fungible_address.non_fungible_id().clone());
        self.take_from_worktop_by_ids(
            &ids,
            non_fungible_address.resource_address(),
            |builder, bucket_id| {
                builder
                    .add_instruction(BasicInstruction::BurnResource { bucket_id })
                    .0
            },
        )
    }

    /// Creates an account.
    pub fn new_account(&mut self, withdraw_auth: &AccessRuleNode) -> &mut Self {
        self.add_instruction(BasicInstruction::CallFunction {
            package_address: ACCOUNT_PACKAGE,
            blueprint_name: ACCOUNT_BLUEPRINT.to_owned(),
            function_name: "new".to_string(),
            args: args!(withdraw_auth.clone()),
        })
        .0
    }

    /// Creates an account with some initial resource.
    pub fn new_account_with_resource(
        &mut self,
        withdraw_auth: &AccessRule,
        bucket_id: BucketId,
    ) -> &mut Self {
        self.add_instruction(BasicInstruction::CallFunction {
            package_address: ACCOUNT_PACKAGE,
            blueprint_name: ACCOUNT_BLUEPRINT.to_owned(),
            function_name: "new_with_resource".to_string(),
            args: args!(withdraw_auth.clone(), Bucket(bucket_id)),
        })
        .0
    }

    pub fn lock_fee_and_withdraw(
        &mut self,
        account: ComponentAddress,
        amount: Decimal,
        resource_address: ResourceAddress,
    ) -> &mut Self {
        self.add_instruction(BasicInstruction::CallMethod {
            component_address: account,
            method_name: "lock_fee_and_withdraw".to_string(),
            args: args!(amount, resource_address),
        })
        .0
    }

    pub fn lock_fee_and_withdraw_by_amount(
        &mut self,
        account: ComponentAddress,
        amount_to_lock: Decimal,
        amount: Decimal,
        resource_address: ResourceAddress,
    ) -> &mut Self {
        self.add_instruction(BasicInstruction::CallMethod {
            component_address: account,
            method_name: "lock_fee_and_withdraw_by_amount".to_string(),

            args: args!(amount_to_lock, amount, resource_address),
        })
        .0
    }

    pub fn lock_fee_and_withdraw_by_ids(
        &mut self,
        account: ComponentAddress,
        amount_to_lock: Decimal,
        ids: BTreeSet<NonFungibleId>,
        resource_address: ResourceAddress,
    ) -> &mut Self {
        self.add_instruction(BasicInstruction::CallMethod {
            component_address: account,
            method_name: "lock_fee_and_withdraw_by_ids".to_string(),

            args: args!(amount_to_lock, ids, resource_address),
        })
        .0
    }

    /// Locks a fee from the XRD vault of an account.
    pub fn lock_fee(&mut self, account: ComponentAddress, amount: Decimal) -> &mut Self {
        self.add_instruction(BasicInstruction::CallMethod {
            component_address: account,
            method_name: "lock_fee".to_string(),

            args: args!(amount),
        })
        .0
    }

    pub fn lock_contingent_fee(&mut self, account: ComponentAddress, amount: Decimal) -> &mut Self {
        self.add_instruction(BasicInstruction::CallMethod {
            component_address: account,
            method_name: "lock_contingent_fee".to_string(),

            args: args!(amount),
        })
        .0
    }

    /// Withdraws resource from an account.
    pub fn withdraw_from_account(
        &mut self,
        account: ComponentAddress,
        resource_address: ResourceAddress,
    ) -> &mut Self {
        self.add_instruction(BasicInstruction::CallMethod {
            component_address: account,
            method_name: "withdraw".to_string(),

            args: args!(resource_address),
        })
        .0
    }

    /// Withdraws resource from an account.
    pub fn withdraw_from_account_by_amount(
        &mut self,
        account: ComponentAddress,
        amount: Decimal,
        resource_address: ResourceAddress,
    ) -> &mut Self {
        self.add_instruction(BasicInstruction::CallMethod {
            component_address: account,
            method_name: "withdraw_by_amount".to_string(),

            args: args!(amount, resource_address),
        })
        .0
    }

    /// Withdraws resource from an account.
    pub fn withdraw_from_account_by_ids(
        &mut self,
        account: ComponentAddress,
        ids: &BTreeSet<NonFungibleId>,
        resource_address: ResourceAddress,
    ) -> &mut Self {
        self.add_instruction(BasicInstruction::CallMethod {
            component_address: account,
            method_name: "withdraw_by_ids".to_string(),

            args: args!(ids.clone(), resource_address),
        })
        .0
    }

    /// Creates resource proof from an account.
    pub fn create_proof_from_account(
        &mut self,
        account: ComponentAddress,
        resource_address: ResourceAddress,
    ) -> &mut Self {
        self.add_instruction(BasicInstruction::CallMethod {
            component_address: account,
            method_name: "create_proof".to_string(),

            args: args!(resource_address),
        })
        .0
    }

    /// Creates resource proof from an account.
    pub fn create_proof_from_account_by_amount(
        &mut self,
        account: ComponentAddress,
        amount: Decimal,
        resource_address: ResourceAddress,
    ) -> &mut Self {
        self.add_instruction(BasicInstruction::CallMethod {
            component_address: account,
            method_name: "create_proof_by_amount".to_string(),

            args: args!(amount, resource_address),
        })
        .0
    }

    /// Creates resource proof from an account.
    pub fn create_proof_from_account_by_ids(
        &mut self,
        account: ComponentAddress,
        ids: &BTreeSet<NonFungibleId>,
        resource_address: ResourceAddress,
    ) -> &mut Self {
        self.add_instruction(BasicInstruction::CallMethod {
            component_address: account,
            method_name: "create_proof_by_ids".to_string(),

            args: args!(ids.clone(), resource_address),
        })
        .0
    }

    /// Creates resource proof from an account.
    pub fn create_proof_from_account_by_resource_specifier(
        &mut self,
        account: ComponentAddress,
        resource_specifier: String,
    ) -> Result<&mut Self, BuildArgsError> {
        let resource_specifier = parse_resource_specifier(&resource_specifier, &self.decoder)
            .map_err(|_| BuildArgsError::InvalidResourceSpecifier(resource_specifier))?;
        let builder = match resource_specifier {
            ResourceSpecifier::Amount(amount, resource_address) => {
                self.create_proof_from_account_by_amount(account, amount, resource_address)
            }
            ResourceSpecifier::Ids(non_fungible_ids, resource_address) => {
                self.create_proof_from_account_by_ids(account, &non_fungible_ids, resource_address)
            }
        };
        Ok(builder)
    }

    //===============================
    // private methods below
    //===============================

    fn parse_args(
        &mut self,
        arg_type: &Type,
        args: Vec<String>,
        account: Option<ComponentAddress>,
    ) -> Result<Vec<Vec<u8>>, BuildArgsError> {
        let mut encoded = Vec::new();

        match arg_type {
            Type::Struct {
                name: _,
                fields: Fields::Named { named },
            } => {
                for (i, (_, t)) in named.iter().enumerate() {
                    let arg = args
                        .get(i)
                        .ok_or_else(|| BuildArgsError::MissingArgument(i, t.clone()))?;
                    let res = match t {
                        Type::Bool => self.parse_basic_ty::<bool>(i, t, arg),
                        Type::I8 => self.parse_basic_ty::<i8>(i, t, arg),
                        Type::I16 => self.parse_basic_ty::<i16>(i, t, arg),
                        Type::I32 => self.parse_basic_ty::<i32>(i, t, arg),
                        Type::I64 => self.parse_basic_ty::<i64>(i, t, arg),
                        Type::I128 => self.parse_basic_ty::<i128>(i, t, arg),
                        Type::U8 => self.parse_basic_ty::<u8>(i, t, arg),
                        Type::U16 => self.parse_basic_ty::<u16>(i, t, arg),
                        Type::U32 => self.parse_basic_ty::<u32>(i, t, arg),
                        Type::U64 => self.parse_basic_ty::<u64>(i, t, arg),
                        Type::U128 => self.parse_basic_ty::<u128>(i, t, arg),
                        Type::String => self.parse_basic_ty::<String>(i, t, arg),
                        Type::Decimal => {
                            let value = arg.parse::<Decimal>().map_err(|_| {
                                BuildArgsError::FailedToParse(i, t.clone(), arg.to_owned())
                            })?;
                            Ok(scrypto_encode(&value).unwrap())
                        }
                        Type::PreciseDecimal => {
                            let value = arg.parse::<PreciseDecimal>().map_err(|_| {
                                BuildArgsError::FailedToParse(i, t.clone(), arg.to_owned())
                            })?;
                            Ok(scrypto_encode(&value).unwrap())
                        }
                        Type::PackageAddress => {
                            let value = self
                                .decoder
                                .validate_and_decode_package_address(arg)
                                .map_err(|_| {
                                    BuildArgsError::FailedToParse(i, t.clone(), arg.to_owned())
                                })?;
                            Ok(scrypto_encode(&value).unwrap())
                        }
                        Type::ComponentAddress => {
                            let value = self
                                .decoder
                                .validate_and_decode_component_address(arg)
                                .map_err(|_| {
                                    BuildArgsError::FailedToParse(i, t.clone(), arg.to_owned())
                                })?;
                            Ok(scrypto_encode(&value).unwrap())
                        }
                        Type::ResourceAddress => {
                            let value = self
                                .decoder
                                .validate_and_decode_resource_address(arg)
                                .map_err(|_| {
                                    BuildArgsError::FailedToParse(i, t.clone(), arg.to_owned())
                                })?;
                            Ok(scrypto_encode(&value).unwrap())
                        }
                        Type::Hash => {
                            let value = arg.parse::<Hash>().map_err(|_| {
                                BuildArgsError::FailedToParse(i, t.clone(), arg.to_owned())
                            })?;
                            Ok(scrypto_encode(&value).unwrap())
                        }
                        Type::NonFungibleId => {
                            let value = NonFungibleId::try_from_combined_simple_string(arg)
                                .map_err(|_| {
                                    BuildArgsError::FailedToParse(i, t.clone(), arg.to_owned())
                                })?;
                            Ok(scrypto_encode(&value).unwrap())
                        }
                        Type::NonFungibleAddress => {
                            let value = NonFungibleAddress::try_from_canonical_combined_string(
                                &self.decoder,
                                arg,
                            )
                            .map_err(|_| {
                                BuildArgsError::FailedToParse(i, t.clone(), arg.to_owned())
                            })?;
                            Ok(scrypto_encode(&value).unwrap())
                        }
                        Type::Bucket => {
                            let resource_specifier = parse_resource_specifier(arg, &self.decoder)
                                .map_err(|_| {
                                BuildArgsError::FailedToParse(i, t.clone(), arg.to_owned())
                            })?;
                            let bucket_id = match resource_specifier {
                                ResourceSpecifier::Amount(amount, resource_address) => {
                                    if let Some(account) = account {
                                        self.withdraw_from_account_by_amount(
                                            account,
                                            amount,
                                            resource_address,
                                        );
                                    }
                                    self.add_instruction(
                                        BasicInstruction::TakeFromWorktopByAmount {
                                            amount,
                                            resource_address,
                                        },
                                    )
                                    .1
                                    .unwrap()
                                }
                                ResourceSpecifier::Ids(ids, resource_address) => {
                                    if let Some(account) = account {
                                        self.withdraw_from_account_by_ids(
                                            account,
                                            &ids,
                                            resource_address,
                                        );
                                    }
                                    self.add_instruction(BasicInstruction::TakeFromWorktopByIds {
                                        ids,
                                        resource_address,
                                    })
                                    .1
                                    .unwrap()
                                }
                            };
                            Ok(scrypto_encode(&Bucket(bucket_id)).unwrap())
                        }
                        Type::Proof => {
                            let resource_specifier = parse_resource_specifier(arg, &self.decoder)
                                .map_err(|_| {
                                BuildArgsError::FailedToParse(i, t.clone(), arg.to_owned())
                            })?;
                            let proof_id = match resource_specifier {
                                ResourceSpecifier::Amount(amount, resource_address) => {
                                    if let Some(account) = account {
                                        self.create_proof_from_account_by_amount(
                                            account,
                                            amount,
                                            resource_address,
                                        );
                                        self.add_instruction(BasicInstruction::PopFromAuthZone)
                                            .2
                                            .unwrap()
                                    } else {
                                        todo!("Take from worktop and create proof")
                                    }
                                }
                                ResourceSpecifier::Ids(ids, resource_address) => {
                                    if let Some(account) = account {
                                        self.create_proof_from_account_by_ids(
                                            account,
                                            &ids,
                                            resource_address,
                                        );
                                        self.add_instruction(BasicInstruction::PopFromAuthZone)
                                            .2
                                            .unwrap()
                                    } else {
                                        todo!("Take from worktop and create proof")
                                    }
                                }
                            };
                            Ok(scrypto_encode(&Proof(proof_id)).unwrap())
                        }
                        _ => Err(BuildArgsError::UnsupportedType(i, t.clone())),
                    };
                    encoded.push(res?);
                }
                Ok(())
            }
            _ => Err(BuildArgsError::UnsupportedRootType(arg_type.clone())),
        }?;

        Ok(encoded)
    }

    fn parse_basic_ty<T>(
        &mut self,
        i: usize,
        t: &Type,
        arg: &str,
    ) -> Result<Vec<u8>, BuildArgsError>
    where
        T: FromStr + ScryptoEncode,
        T::Err: fmt::Debug,
    {
        let value = arg
            .parse::<T>()
            .map_err(|_| BuildArgsError::FailedToParse(i, t.clone(), arg.to_owned()))?;
        Ok(scrypto_encode(&value).unwrap())
    }
}

enum ResourceSpecifier {
    Amount(Decimal, ResourceAddress),
    Ids(BTreeSet<NonFungibleId>, ResourceAddress),
}

enum ParseResourceSpecifierError {
    IncompleteResourceSpecifier,
    InvalidResourceAddress(String),
    InvalidAmount(String),
    InvalidNonFungibleId(String),
    MoreThanOneAmountSpecified,
}

fn parse_resource_specifier(
    input: &str,
    decoder: &Bech32Decoder,
) -> Result<ResourceSpecifier, ParseResourceSpecifierError> {
    let tokens: Vec<&str> = input.trim().split(',').map(|s| s.trim()).collect();

    // check length
    if tokens.len() < 2 {
        return Err(ParseResourceSpecifierError::IncompleteResourceSpecifier);
    }

    // parse resource address
    let resource_address_token = tokens[tokens.len() - 1];
    let resource_address = decoder
        .validate_and_decode_resource_address(resource_address_token)
        .map_err(|_| {
            ParseResourceSpecifierError::InvalidResourceAddress(resource_address_token.to_owned())
        })?;

    // parse non-fungible ids or amount
    if tokens[0].contains('#') {
        let mut ids = BTreeSet::<NonFungibleId>::new();
        for id in tokens[..tokens.len() - 1].iter() {
            let mut id = *id;
            if id.starts_with('#') {
                // Support the ids optionally starting with a # (which was an old encoding)
                // EG: #String#123,resource_address
                id = &id[1..];
            }
            ids.insert(
                NonFungibleId::try_from_combined_simple_string(id).map_err(|_| {
                    ParseResourceSpecifierError::InvalidNonFungibleId(id.to_string())
                })?,
            );
        }
        Ok(ResourceSpecifier::Ids(ids, resource_address))
    } else {
        if tokens.len() != 2 {
            return Err(ParseResourceSpecifierError::MoreThanOneAmountSpecified);
        }
        let amount: Decimal = tokens[0]
            .parse()
            .map_err(|_| ParseResourceSpecifierError::InvalidAmount(tokens[0].to_owned()))?;
        Ok(ResourceSpecifier::Amount(amount, resource_address))
    }
}<|MERGE_RESOLUTION|>--- conflicted
+++ resolved
@@ -526,38 +526,16 @@
     /// Creates a token resource with mutable supply.
     pub fn new_token_mutable(
         &mut self,
-<<<<<<< HEAD
         metadata: BTreeMap<String, String>,
-        minter_resource_address: ResourceAddress,
-=======
-        metadata: HashMap<String, String>,
         minter_rule: AccessRule,
->>>>>>> c7f29182
     ) -> &mut Self {
         let mut access_rules = BTreeMap::new();
         access_rules.insert(
             ResourceMethodAuthKey::Withdraw,
             (rule!(allow_all), rule!(deny_all)),
         );
-<<<<<<< HEAD
-        access_rules.insert(
-            Mint,
-            (
-                rule!(require(minter_resource_address.clone())),
-                rule!(deny_all),
-            ),
-        );
-        access_rules.insert(
-            Burn,
-            (
-                rule!(require(minter_resource_address.clone())),
-                rule!(deny_all),
-            ),
-        );
-=======
-        resource_auth.insert(Mint, (minter_rule.clone(), rule!(deny_all)));
-        resource_auth.insert(Burn, (minter_rule.clone(), rule!(deny_all)));
->>>>>>> c7f29182
+        access_rules.insert(Mint, (minter_rule.clone(), rule!(deny_all)));
+        access_rules.insert(Burn, (minter_rule.clone(), rule!(deny_all)));
 
         let mint_params: Option<MintParams> = Option::None;
         self.add_instruction(BasicInstruction::CreateResource {
@@ -595,38 +573,16 @@
     /// Creates a badge resource with mutable supply.
     pub fn new_badge_mutable(
         &mut self,
-<<<<<<< HEAD
         metadata: BTreeMap<String, String>,
-        minter_resource_address: ResourceAddress,
-=======
-        metadata: HashMap<String, String>,
         minter_rule: AccessRule,
->>>>>>> c7f29182
     ) -> &mut Self {
         let mut access_rules = BTreeMap::new();
         access_rules.insert(
             ResourceMethodAuthKey::Withdraw,
             (rule!(allow_all), rule!(deny_all)),
         );
-<<<<<<< HEAD
-        access_rules.insert(
-            Mint,
-            (
-                rule!(require(minter_resource_address.clone())),
-                rule!(deny_all),
-            ),
-        );
-        access_rules.insert(
-            Burn,
-            (
-                rule!(require(minter_resource_address.clone())),
-                rule!(deny_all),
-            ),
-        );
-=======
-        resource_auth.insert(Mint, (minter_rule.clone(), rule!(deny_all)));
-        resource_auth.insert(Burn, (minter_rule.clone(), rule!(deny_all)));
->>>>>>> c7f29182
+        access_rules.insert(Mint, (minter_rule.clone(), rule!(deny_all)));
+        access_rules.insert(Burn, (minter_rule.clone(), rule!(deny_all)));
 
         let mint_params: Option<MintParams> = Option::None;
 
