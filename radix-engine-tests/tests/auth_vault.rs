use radix_engine::types::*;
use radix_engine_interface::blueprints::resource::FromPublicKey;
use scrypto_unit::*;
use transaction::prelude::*;

#[test]
fn cannot_withdraw_restricted_transfer_from_my_account_with_no_auth() {
    // Arrange
    let mut test_runner = TestRunner::builder().build();
    let (public_key, _, account) = test_runner.new_allocated_account();
    let (_, _, other_account) = test_runner.new_allocated_account();
    let (_, token_resource_address) = test_runner.create_restricted_transfer_token(account);

    // Act
    let manifest = ManifestBuilder::new()
        .lock_fee_and_withdraw(account, 500, token_resource_address, 1)
        .try_deposit_batch_or_abort(other_account)
        .build();
    let receipt = test_runner.execute_manifest(
        manifest,
        vec![NonFungibleGlobalId::from_public_key(&public_key)],
    );

    // Assert
    receipt.expect_specific_failure(is_auth_error);
}

#[test]
fn can_withdraw_restricted_transfer_from_my_account_with_auth() {
    // Arrange
    let mut test_runner = TestRunner::builder().build();
    let (public_key, _, account) = test_runner.new_allocated_account();
    let (_, _, other_account) = test_runner.new_allocated_account();
    let (auth_resource_address, token_resource_address) =
        test_runner.create_restricted_transfer_token(account);

    // Act
    let manifest = ManifestBuilder::new()
        .lock_fee_and_withdraw_non_fungibles(
            account,
            500,
            auth_resource_address,
            BTreeSet::from([NonFungibleLocalId::integer(1)]),
        )
        .take_non_fungibles_from_worktop(
            auth_resource_address,
<<<<<<< HEAD
            &BTreeSet::from([NonFungibleLocalId::integer(1)]),
            |builder, bucket_id| {
                builder.create_proof_from_bucket_of_all(&bucket_id, |builder, proof_id| {
                    builder
                        .push_to_auth_zone(proof_id)
                        .withdraw_from_account(account, token_resource_address, Decimal::one())
                        .pop_from_auth_zone(|builder, proof_id| builder.drop_proof(proof_id))
                });
                builder.return_to_worktop(bucket_id)
            },
        )
        .call_method(
            other_account,
            "try_deposit_batch_or_abort",
            manifest_args!(ManifestExpression::EntireWorktop),
=======
            BTreeSet::from([NonFungibleLocalId::integer(1)]),
            "bucket",
>>>>>>> aef52489
        )
        .create_proof_from_bucket("bucket", "proof")
        .push_to_auth_zone("proof")
        .withdraw_from_account(account, token_resource_address, 1)
        .pop_from_auth_zone("proof2")
        .drop_proof("proof2")
        .return_to_worktop("bucket")
        .try_deposit_batch_or_abort(other_account)
        .build();
    let receipt = test_runner.execute_manifest(
        manifest,
        vec![NonFungibleGlobalId::from_public_key(&public_key)],
    );

    // Assert
    receipt.expect_commit_success();
}<|MERGE_RESOLUTION|>--- conflicted
+++ resolved
@@ -44,28 +44,10 @@
         )
         .take_non_fungibles_from_worktop(
             auth_resource_address,
-<<<<<<< HEAD
-            &BTreeSet::from([NonFungibleLocalId::integer(1)]),
-            |builder, bucket_id| {
-                builder.create_proof_from_bucket_of_all(&bucket_id, |builder, proof_id| {
-                    builder
-                        .push_to_auth_zone(proof_id)
-                        .withdraw_from_account(account, token_resource_address, Decimal::one())
-                        .pop_from_auth_zone(|builder, proof_id| builder.drop_proof(proof_id))
-                });
-                builder.return_to_worktop(bucket_id)
-            },
-        )
-        .call_method(
-            other_account,
-            "try_deposit_batch_or_abort",
-            manifest_args!(ManifestExpression::EntireWorktop),
-=======
             BTreeSet::from([NonFungibleLocalId::integer(1)]),
             "bucket",
->>>>>>> aef52489
         )
-        .create_proof_from_bucket("bucket", "proof")
+        .create_proof_from_bucket_of_all("bucket", "proof")
         .push_to_auth_zone("proof")
         .withdraw_from_account(account, token_resource_address, 1)
         .pop_from_auth_zone("proof2")
