use radix_engine::errors::{RuntimeError, SystemModuleError};
use radix_engine::system::bootstrap::*;
use radix_engine::system::system_db_checker::SystemDatabaseChecker;
use radix_engine::system::system_db_reader::{ObjectCollectionKey, SystemDatabaseReader};
use radix_engine::system::system_modules::auth::AuthError;
use radix_engine::transaction::{BalanceChange, CommitResult, SystemStructure};
use radix_engine::types::*;
use radix_engine::vm::wasm::DefaultWasmEngine;
use radix_engine::vm::*;
use radix_engine_interface::api::node_modules::metadata::{MetadataValue, Url};
use radix_engine_queries::typed_substate_layout::*;
use radix_engine_store_interface::db_key_mapper::{MappedSubstateDatabase, SpreadPrefixKeyMapper};
use radix_engine_stores::memory_db::InMemorySubstateDatabase;
use scrypto_unit::{CustomGenesis, SubtreeVaults, TestRunnerBuilder};
use transaction::prelude::*;
use transaction::signing::secp256k1::Secp256k1PrivateKey;

#[test]
fn test_bootstrap_receipt_should_match_constants() {
    let scrypto_vm = ScryptoVm::<DefaultWasmEngine>::default();
    let native_vm = DefaultNativeVm::new();
    let vm = Vm::new(&scrypto_vm, native_vm);
    let mut substate_db = InMemorySubstateDatabase::standard();
    let validator_key = Secp256k1PublicKey([0; 33]);
    let staker_address = ComponentAddress::virtual_account_from_public_key(
        &Secp256k1PrivateKey::from_u64(1).unwrap().public_key(),
    );
    let genesis_epoch = Epoch::of(1);
    let stake = GenesisStakeAllocation {
        account_index: 0,
        xrd_amount: Decimal::one(),
    };
    let genesis_data_chunks = vec![
        GenesisDataChunk::Validators(vec![validator_key.clone().into()]),
        GenesisDataChunk::Stakes {
            accounts: vec![staker_address],
            allocations: vec![(validator_key, vec![stake])],
        },
    ];

    let mut bootstrapper = Bootstrapper::new(&mut substate_db, vm, true);

    let GenesisReceipts {
        system_bootstrap_receipt,
        wrap_up_receipt,
        ..
    } = bootstrapper
        .bootstrap_with_genesis_data(
            genesis_data_chunks,
            genesis_epoch,
            CustomGenesis::default_consensus_manager_config(),
            1,
            Some(0),
            Decimal::zero(),
        )
        .unwrap();

    assert!(system_bootstrap_receipt
        .expect_commit_success()
        .new_package_addresses()
        .contains(&PACKAGE_PACKAGE));

    assert!(system_bootstrap_receipt
        .expect_commit_success()
        .new_component_addresses()
        .contains(&GENESIS_HELPER));

    assert!(system_bootstrap_receipt
        .expect_commit_success()
        .new_package_addresses()
        .contains(&TRANSACTION_TRACKER_PACKAGE));

    assert!(system_bootstrap_receipt
        .expect_commit_success()
        .new_component_addresses()
        .contains(&TRANSACTION_TRACKER));

    assert!(system_bootstrap_receipt
        .expect_commit_success()
        .new_component_addresses()
        .contains(&FAUCET));

    let wrap_up_epoch_change = wrap_up_receipt
        .expect_commit_success()
        .next_epoch()
        .expect("There should be a new epoch.");

    assert_eq!(wrap_up_epoch_change.epoch, genesis_epoch.next());

    let checker = SystemDatabaseChecker::new();
    let results = checker
        .check_db(&substate_db)
        .expect("Database should be consistent");
    println!("{:?}", results);
}

#[test]
fn test_bootstrap_receipts_should_have_complete_system_structure() {
    let scrypto_vm = ScryptoVm::<DefaultWasmEngine>::default();
    let native_vm = DefaultNativeVm::new();
    let vm = Vm::new(&scrypto_vm, native_vm);
    let mut substate_db = InMemorySubstateDatabase::standard();
    let validator_key = Secp256k1PublicKey([0; 33]);
    let staker_address = ComponentAddress::virtual_account_from_public_key(
        &Secp256k1PrivateKey::from_u64(1).unwrap().public_key(),
    );
    let genesis_epoch = Epoch::of(1);
    let stake = GenesisStakeAllocation {
        account_index: 0,
        xrd_amount: Decimal::one(),
    };
    let genesis_data_chunks = vec![
        GenesisDataChunk::Validators(vec![validator_key.clone().into()]),
        GenesisDataChunk::Stakes {
            accounts: vec![staker_address],
            allocations: vec![(validator_key, vec![stake])],
        },
    ];

    let mut bootstrapper = Bootstrapper::new(&mut substate_db, vm, true);

    let GenesisReceipts {
        system_bootstrap_receipt,
        data_ingestion_receipts,
        wrap_up_receipt,
    } = bootstrapper
        .bootstrap_with_genesis_data(
            genesis_data_chunks,
            genesis_epoch,
            CustomGenesis::default_consensus_manager_config(),
            1,
            Some(0),
            Decimal::zero(),
        )
        .unwrap();

    assert_complete_system_structure(system_bootstrap_receipt.expect_commit_success());
    for data_ingestion_receipt in data_ingestion_receipts {
        assert_complete_system_structure(data_ingestion_receipt.expect_commit_success());
    }
    assert_complete_system_structure(wrap_up_receipt.expect_commit_success());
}

// TODO(after RCnet-V3): this assertion could be re-used for other tests of non-standard receipts.
fn assert_complete_system_structure(result: &CommitResult) {
    let SystemStructure {
        substate_system_structures,
        event_system_structures,
    } = &result.system_structure;

    for ((node_id, partition_num), by_substate_key) in &result.state_updates.system_updates {
        for substate_key in by_substate_key.keys() {
            let structure = substate_system_structures
                .get(node_id)
                .and_then(|partition_structures| partition_structures.get(partition_num))
                .and_then(|substate_structures| substate_structures.get(substate_key));
            assert!(
                structure.is_some(),
                "missing system structure for {:?}:{:?}:{:?}",
                node_id,
                partition_num,
                substate_key
            );
        }
    }

    for (event_type_id, _data) in &result.application_events {
        let structure = event_system_structures.get(event_type_id);
        assert!(
            structure.is_some(),
            "missing system structure for {:?}",
            event_type_id
        );
    }
}

fn test_genesis_resource_with_initial_allocation(owned_resource: bool) {
    let scrypto_vm = ScryptoVm::<DefaultWasmEngine>::default();
    let native_vm = DefaultNativeVm::new();
    let vm = Vm::new(&scrypto_vm, native_vm);
    let mut substate_db = InMemorySubstateDatabase::standard();
    let token_holder = ComponentAddress::virtual_account_from_public_key(&PublicKey::Secp256k1(
        Secp256k1PrivateKey::from_u64(1).unwrap().public_key(),
    ));
    let resource_address = ResourceAddress::new_or_panic(
        NodeId::new(
            EntityType::GlobalFungibleResourceManager as u8,
            &hash(vec![1, 2, 3]).lower_bytes(),
        )
        .0,
    );
    let resource_owner = ComponentAddress::virtual_account_from_public_key(
        &Secp256k1PrivateKey::from_u64(2).unwrap().public_key(),
    );
    let allocation_amount = dec!("105");
    let genesis_resource = GenesisResource {
        reserved_resource_address: resource_address,
        metadata: vec![(
            "symbol".to_string(),
            MetadataValue::String("TST".to_string()),
        )],
        owner: if owned_resource {
            Some(resource_owner)
        } else {
            None
        },
    };
    let resource_allocation = GenesisResourceAllocation {
        account_index: 0,
        amount: allocation_amount,
    };
    let genesis_data_chunks = vec![
        GenesisDataChunk::Resources(vec![genesis_resource]),
        GenesisDataChunk::ResourceBalances {
            accounts: vec![token_holder.clone()],
            allocations: vec![(resource_address.clone(), vec![resource_allocation])],
        },
    ];

    let mut bootstrapper = Bootstrapper::new(&mut substate_db, vm, false);

    let GenesisReceipts {
        mut data_ingestion_receipts,
        ..
    } = bootstrapper
        .bootstrap_with_genesis_data(
            genesis_data_chunks,
            Epoch::of(1),
            CustomGenesis::default_consensus_manager_config(),
            1,
            Some(0),
            Decimal::zero(),
        )
        .unwrap();

    let total_supply = substate_db
        .get_mapped::<SpreadPrefixKeyMapper, FungibleResourceManagerTotalSupplyFieldSubstate>(
            &resource_address.as_node_id(),
            MAIN_BASE_PARTITION,
            &FungibleResourceManagerField::TotalSupply.into(),
        )
        .unwrap()
        .into_payload()
        .into_latest();
    assert_eq!(total_supply, allocation_amount);

    let reader = SystemDatabaseReader::new(&substate_db);
    let entry = reader
        .read_object_collection_entry::<_, MetadataEntryEntryPayload>(
            resource_address.as_node_id(),
            ObjectModuleId::Metadata,
            ObjectCollectionKey::KeyValue(
                MetadataCollection::EntryKeyValue.collection_index(),
                &"symbol".to_string(),
            ),
        )
        .unwrap()
        .map(|v| v.into_latest());

    if let Some(MetadataValue::String(symbol)) = entry {
        assert_eq!(symbol, "TST");
    } else {
        panic!("Resource symbol was not a string");
    }

    let allocation_receipt = data_ingestion_receipts.pop().unwrap();
    let resource_creation_receipt = data_ingestion_receipts.pop().unwrap();

    println!("{:?}", resource_creation_receipt);
    let resource_creation_commit = resource_creation_receipt.expect_commit_success();

    if owned_resource {
        let created_owner_badge = resource_creation_commit.new_resource_addresses()[1];
<<<<<<< HEAD
        let owner_badge_vault = resource_creation_commit.new_vault_addresses()[0];
=======
        let owner_badge_vault = resource_creation_commit.new_vault_addresses()[1];
>>>>>>> 3462b779

        assert_eq!(
            resource_creation_commit
                .state_update_summary
                .vault_balance_changes
                .get(owner_badge_vault.as_node_id())
                .unwrap(),
            &(created_owner_badge, BalanceChange::Fungible(1.into()))
        );
    }

    let created_resource = resource_creation_commit.new_resource_addresses()[0]; // The resource address is preallocated, thus [0]
    let allocation_commit = allocation_receipt.expect_commit_success();
<<<<<<< HEAD
    let created_vault = allocation_commit.new_vault_addresses()[0];
=======
    let created_vault = allocation_commit.new_vault_addresses()[1];
>>>>>>> 3462b779

    assert_eq!(
        allocation_commit
            .state_update_summary
            .vault_balance_changes
            .get(created_vault.as_node_id())
            .unwrap(),
        &(created_resource, BalanceChange::Fungible(allocation_amount))
    );
}

#[test]
fn test_genesis_resource_with_initial_owned_allocation() {
    test_genesis_resource_with_initial_allocation(true);
}

#[test]
fn test_genesis_resource_with_initial_unowned_allocation() {
    test_genesis_resource_with_initial_allocation(false);
}

#[test]
fn test_genesis_stake_allocation() {
    let scrypto_vm = ScryptoVm::<DefaultWasmEngine>::default();
    let native_vm = DefaultNativeVm::new();
    let vm = Vm::new(&scrypto_vm, native_vm);
    let mut substate_db = InMemorySubstateDatabase::standard();

    // There are two genesis validators
    // - one with two stakers (0 and 1)
    // - one with one staker (just 1)
    let validator_0_key = Secp256k1PrivateKey::from_u64(10).unwrap().public_key();
    let validator_1_key = Secp256k1PrivateKey::from_u64(11).unwrap().public_key();
    let staker_0 = ComponentAddress::virtual_account_from_public_key(
        &Secp256k1PrivateKey::from_u64(4).unwrap().public_key(),
    );
    let staker_1 = ComponentAddress::virtual_account_from_public_key(
        &Secp256k1PrivateKey::from_u64(5).unwrap().public_key(),
    );
    let validator_0_allocations = vec![
        GenesisStakeAllocation {
            account_index: 0,
            xrd_amount: dec!("10"),
        },
        GenesisStakeAllocation {
            account_index: 1,
            xrd_amount: dec!("50000"),
        },
    ];
    let validator_1_allocations = vec![GenesisStakeAllocation {
        account_index: 1,
        xrd_amount: dec!(1),
    }];
    let genesis_data_chunks = vec![
        GenesisDataChunk::Validators(vec![
            validator_0_key.clone().into(),
            validator_1_key.clone().into(),
        ]),
        GenesisDataChunk::Stakes {
            accounts: vec![staker_0, staker_1],
            allocations: vec![
                (validator_0_key, validator_0_allocations),
                (validator_1_key, validator_1_allocations),
            ],
        },
    ];

    let mut bootstrapper = Bootstrapper::new(&mut substate_db, vm, true);

    let GenesisReceipts {
        mut data_ingestion_receipts,
        ..
    } = bootstrapper
        .bootstrap_with_genesis_data(
            genesis_data_chunks,
            Epoch::of(1),
            CustomGenesis::default_consensus_manager_config(),
            1,
            Some(0),
            Decimal::zero(),
        )
        .unwrap();

    let allocate_stakes_receipt = data_ingestion_receipts.pop().unwrap();

    let commit = allocate_stakes_receipt.expect_commit_success();
    let descendant_vaults = SubtreeVaults::new(&substate_db);

    // Staker 1 should have two liquidity balance entries
    {
        let address: GlobalAddress = staker_1.into();
        let balances = descendant_vaults
            .sum_balance_changes(address.as_node_id(), commit.vault_balance_changes());
        assert_eq!(balances.len(), 2);
        assert!(balances
            .values()
            .any(|bal| *bal == BalanceChange::Fungible(dec!(1))));
        assert!(balances
            .values()
            .any(|bal| *bal == BalanceChange::Fungible(dec!("50000"))));
    }

    let create_validators_receipt = data_ingestion_receipts.pop().unwrap();
    {
        let new_validators: Vec<ComponentAddress> = create_validators_receipt
            .expect_commit_success()
            .state_update_summary
            .new_components
            .iter()
            .filter(|c| c.as_node_id().entity_type() == Some(EntityType::GlobalValidator))
            .cloned()
            .collect();

        let reader = SystemDatabaseReader::new(&substate_db);

        for (index, validator_key) in vec![validator_0_key, validator_1_key]
            .into_iter()
            .enumerate()
        {
            let validator_url_entry = reader
                .read_object_collection_entry::<_, MetadataEntryEntryPayload>(
                    &new_validators[index].as_node_id(),
                    ObjectModuleId::Metadata,
                    ObjectCollectionKey::KeyValue(
                        MetadataCollection::EntryKeyValue.collection_index(),
                        &"url".to_string(),
                    ),
                )
                .unwrap()
                .map(|v| v.into_latest());
            if let Some(MetadataValue::Url(url)) = validator_url_entry {
                assert_eq!(
                    url,
                    Url(format!("http://test.local?validator={:?}", validator_key))
                );
            } else {
                panic!("Validator url was not a Url");
            }
        }
    }
}

#[test]
fn test_genesis_time() {
    let scrypto_vm = ScryptoVm::<DefaultWasmEngine>::default();
    let native_vm = DefaultNativeVm::new();
    let vm = Vm::new(&scrypto_vm, native_vm);
    let mut substate_db = InMemorySubstateDatabase::standard();

    let mut bootstrapper = Bootstrapper::new(&mut substate_db, vm, false);

    let _ = bootstrapper
        .bootstrap_with_genesis_data(
            vec![],
            Epoch::of(1),
            CustomGenesis::default_consensus_manager_config(),
            123 * 60 * 1000 + 22, // 123 full minutes + 22 ms (which should be rounded down)
            Some(0),
            Decimal::zero(),
        )
        .unwrap();

    let reader = SystemDatabaseReader::new(&mut substate_db);
    let timestamp = reader
        .read_typed_object_field::<ConsensusManagerProposerMinuteTimestampFieldPayload>(
            CONSENSUS_MANAGER.as_node_id(),
            ObjectModuleId::Main,
            ConsensusManagerField::ProposerMinuteTimestamp.field_index(),
        )
        .unwrap()
<<<<<<< HEAD
        .into_latest();
=======
        .into_payload();
>>>>>>> 3462b779

    assert_eq!(timestamp.epoch_minute, 123);
}

#[test]
fn should_not_be_able_to_create_genesis_helper() {
    // Arrange
    let mut test_runner = TestRunnerBuilder::new().build();

    // Act
    let manifest = ManifestBuilder::new()
        .lock_fee_from_faucet()
        .call_function(
            GENESIS_HELPER_PACKAGE,
            GENESIS_HELPER_BLUEPRINT,
            "new",
            manifest_args!(),
        )
        .build();
    let receipt = test_runner.execute_manifest(manifest, vec![]);

    // Assert
    receipt.expect_specific_failure(|e| {
        matches!(
            e,
            RuntimeError::SystemModuleError(SystemModuleError::AuthError(AuthError::Unauthorized(
                ..
            )))
        )
    });
}

#[test]
fn should_not_be_able_to_call_genesis_helper() {
    // Arrange
    let mut test_runner = TestRunnerBuilder::new().build();

    // Act
    let manifest = ManifestBuilder::new()
        .lock_fee_from_faucet()
        .call_method(GENESIS_HELPER, "wrap_up", manifest_args!())
        .build();
    let receipt = test_runner.execute_manifest(manifest, vec![]);

    // Assert
    receipt.expect_specific_failure(|e| {
        matches!(
            e,
            RuntimeError::SystemModuleError(SystemModuleError::AuthError(AuthError::Unauthorized(
                ..
            )))
        )
    });
}

#[test]
fn mint_burn_events_should_match_resource_supply_post_genesis_and_notarized_tx() {
    // Arrange
    // Data migrated from Olympia
    let validator_0_key = Secp256k1PrivateKey::from_u64(10).unwrap().public_key();
    let validator_1_key = Secp256k1PrivateKey::from_u64(11).unwrap().public_key();
    let staker_0 = ComponentAddress::virtual_account_from_public_key(
        &Secp256k1PrivateKey::from_u64(4).unwrap().public_key(),
    );
    let staker_1 = ComponentAddress::virtual_account_from_public_key(
        &Secp256k1PrivateKey::from_u64(5).unwrap().public_key(),
    );
    let validator_0_allocations = vec![
        GenesisStakeAllocation {
            account_index: 0,
            xrd_amount: dec!("10"),
        },
        GenesisStakeAllocation {
            account_index: 1,
            xrd_amount: dec!("100"),
        },
    ];
    let validator_1_allocations = vec![GenesisStakeAllocation {
        account_index: 1,
        xrd_amount: dec!(2),
    }];
    let genesis_data_chunks = vec![
        GenesisDataChunk::Validators(vec![
            validator_0_key.clone().into(),
            validator_1_key.clone().into(),
        ]),
        GenesisDataChunk::Stakes {
            accounts: vec![staker_0, staker_1],
            allocations: vec![
                (validator_0_key, validator_0_allocations),
                (validator_1_key, validator_1_allocations),
            ],
        },
        GenesisDataChunk::XrdBalances(vec![(staker_0, dec!(200)), (staker_1, dec!(300))]),
    ];

    // Bootstrap
    let mut test_runner = TestRunnerBuilder::new()
        .collect_events()
        .with_custom_genesis(CustomGenesis {
            genesis_data_chunks: genesis_data_chunks,
            genesis_epoch: Epoch::of(1),
            initial_config: CustomGenesis::default_consensus_manager_config(),
            initial_time_ms: 0,
            initial_current_leader: Some(0),
            faucet_supply: *DEFAULT_TESTING_FAUCET_SUPPLY,
        })
        .build();

    // Act
    let manifest = ManifestBuilder::new()
        .lock_fee_from_faucet()
        .drop_auth_zone_proofs()
        .build();
    test_runner.execute_manifest(manifest, vec![]);

    // Assert
    println!("Staker 0: {:?}", staker_0);
    println!("Staker 1: {:?}", staker_1);
    let components = test_runner.find_all_components();
    let mut total_xrd_supply = Decimal::ZERO;
    for component in components {
        let xrd_balance = test_runner.get_component_balance(component, XRD);
        total_xrd_supply = total_xrd_supply.safe_add(xrd_balance).unwrap();
        println!("{:?}, {}", component, xrd_balance);
    }

    let mut total_mint_amount = Decimal::ZERO;
    let mut total_burn_amount = Decimal::ZERO;
    for tx_events in test_runner.collected_events() {
        for event in tx_events {
            match &event.0 .0 {
                Emitter::Method(x, _) if x.eq(XRD.as_node_id()) => {}
                _ => {
                    continue;
                }
            }
            let actual_type_name = test_runner.event_name(&event.0);
            match actual_type_name.as_str() {
                "MintFungibleResourceEvent" => {
                    total_mint_amount = total_mint_amount
                        .safe_add(
                            scrypto_decode::<MintFungibleResourceEvent>(&event.1)
                                .unwrap()
                                .amount,
                        )
                        .unwrap();
                }
                "BurnFungibleResourceEvent" => {
                    total_burn_amount = total_burn_amount
                        .safe_add(
                            scrypto_decode::<BurnFungibleResourceEvent>(&event.1)
                                .unwrap()
                                .amount,
                        )
                        .unwrap();
                }
                _ => {}
            }
        }
    }
    println!("Total XRD supply: {}", total_xrd_supply);
    println!("Total mint amount: {}", total_mint_amount);
    println!("Total burn amount: {}", total_burn_amount);
    assert_eq!(
        total_xrd_supply,
        total_mint_amount.safe_sub(total_burn_amount).unwrap()
    );
}<|MERGE_RESOLUTION|>--- conflicted
+++ resolved
@@ -271,11 +271,7 @@
 
     if owned_resource {
         let created_owner_badge = resource_creation_commit.new_resource_addresses()[1];
-<<<<<<< HEAD
         let owner_badge_vault = resource_creation_commit.new_vault_addresses()[0];
-=======
-        let owner_badge_vault = resource_creation_commit.new_vault_addresses()[1];
->>>>>>> 3462b779
 
         assert_eq!(
             resource_creation_commit
@@ -289,11 +285,7 @@
 
     let created_resource = resource_creation_commit.new_resource_addresses()[0]; // The resource address is preallocated, thus [0]
     let allocation_commit = allocation_receipt.expect_commit_success();
-<<<<<<< HEAD
     let created_vault = allocation_commit.new_vault_addresses()[0];
-=======
-    let created_vault = allocation_commit.new_vault_addresses()[1];
->>>>>>> 3462b779
 
     assert_eq!(
         allocation_commit
@@ -464,11 +456,7 @@
             ConsensusManagerField::ProposerMinuteTimestamp.field_index(),
         )
         .unwrap()
-<<<<<<< HEAD
         .into_latest();
-=======
-        .into_payload();
->>>>>>> 3462b779
 
     assert_eq!(timestamp.epoch_minute, 123);
 }
