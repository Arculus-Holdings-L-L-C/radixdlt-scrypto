--- conflicted
+++ resolved
@@ -3254,7 +3254,334 @@
 }
 
 #[test]
-<<<<<<< HEAD
+fn cannot_unstake_with_wrong_resource() {
+    // Arrange
+    let genesis_epoch = Epoch::of(5);
+    let num_unstake_epochs = 7;
+    let validator_pub_key = Secp256k1PrivateKey::from_u64(2u64).unwrap().public_key();
+    let account_pub_key = Secp256k1PrivateKey::from_u64(1u64).unwrap().public_key();
+    let account_with_su = ComponentAddress::virtual_account_from_public_key(&account_pub_key);
+    let genesis = CustomGenesis::single_validator_and_staker(
+        validator_pub_key,
+        Decimal::from(10),
+        Decimal::ZERO,
+        account_with_su,
+        genesis_epoch,
+        CustomGenesis::default_consensus_manager_config()
+            .with_num_unstake_epochs(num_unstake_epochs),
+    );
+    let mut test_runner = TestRunnerBuilder::new()
+        .with_custom_genesis(genesis)
+        .build();
+    let validator_address = test_runner.get_active_validator_with_key(&validator_pub_key);
+    let manifest = ManifestBuilder::new()
+        .lock_fee_from_faucet()
+        .get_free_xrd_from_faucet()
+        .take_all_from_worktop(XRD, "fake_stake_units")
+        .unstake_validator(validator_address, "fake_stake_units")
+        .try_deposit_entire_worktop_or_abort(account_with_su, None)
+        .build();
+    let receipt = test_runner.execute_manifest(
+        manifest,
+        vec![NonFungibleGlobalId::from_public_key(&account_pub_key)],
+    );
+    receipt.expect_specific_failure(|e| {
+        matches!(
+            e,
+            RuntimeError::SystemError(SystemError::InvalidDropAccess(_))
+        )
+    });
+}
+
+#[test]
+fn cannot_claim_unstake_after_epochs_with_wrong_resource() {
+    // Arrange
+    let genesis_epoch = Epoch::of(5);
+    let initial_epoch = genesis_epoch.next().unwrap();
+    let num_unstake_epochs = 7;
+    let validator_pub_key = Secp256k1PrivateKey::from_u64(2u64).unwrap().public_key();
+    let account_pub_key = Secp256k1PrivateKey::from_u64(1u64).unwrap().public_key();
+    let account_with_su = ComponentAddress::virtual_account_from_public_key(&account_pub_key);
+    let genesis = CustomGenesis::single_validator_and_staker(
+        validator_pub_key,
+        Decimal::from(10),
+        Decimal::ZERO,
+        account_with_su,
+        genesis_epoch,
+        CustomGenesis::default_consensus_manager_config()
+            .with_num_unstake_epochs(num_unstake_epochs),
+    );
+    let mut test_runner = TestRunnerBuilder::new()
+        .with_custom_genesis(genesis)
+        .build();
+    let validator_address = test_runner.get_active_validator_with_key(&validator_pub_key);
+    let validator_substate = test_runner.get_validator_info(validator_address);
+    let manifest = ManifestBuilder::new()
+        .lock_fee_from_faucet()
+        .withdraw_from_account(account_with_su, validator_substate.stake_unit_resource, 1)
+        .take_all_from_worktop(validator_substate.stake_unit_resource, "stake_units")
+        .unstake_validator(validator_address, "stake_units")
+        .try_deposit_entire_worktop_or_abort(account_with_su, None)
+        .build();
+    let receipt = test_runner.execute_manifest(
+        manifest,
+        vec![NonFungibleGlobalId::from_public_key(&account_pub_key)],
+    );
+    receipt.expect_commit_success();
+    test_runner.set_current_epoch(initial_epoch.after(1 + num_unstake_epochs).unwrap());
+
+    // Fake unstake receipt
+    let manifest = ManifestBuilder::new()
+        .lock_fee_from_faucet()
+        .create_ruid_non_fungible_resource(
+            OwnerRole::None,
+            false,
+            metadata!(),
+            NonFungibleResourceRoles::single_locked_rule(rule!(allow_all)),
+            Some(vec![UnstakeData {
+                name: "Fake".to_owned(),
+                claim_epoch: Epoch::of(1),
+                claim_amount: dec!(1),
+            }]),
+        )
+        .try_deposit_entire_worktop_or_abort(account_with_su, None)
+        .build();
+    let receipt = test_runner.execute_manifest(manifest, vec![]);
+    let fake = receipt.expect_commit(true).new_resource_addresses()[0];
+
+    // Act
+    let manifest = ManifestBuilder::new()
+        .lock_fee_from_faucet()
+        .withdraw_from_account(account_with_su, fake, 1)
+        .take_all_from_worktop(fake, "unstake_receipt")
+        .claim_xrd(validator_address, "unstake_receipt")
+        .try_deposit_entire_worktop_or_abort(account_with_su, None)
+        .build();
+    let receipt = test_runner.execute_manifest(
+        manifest,
+        vec![NonFungibleGlobalId::from_public_key(&account_pub_key)],
+    );
+
+    // Assert
+    receipt.expect_specific_failure(|e| {
+        matches!(
+            e,
+            RuntimeError::ApplicationError(ApplicationError::ValidatorError(
+                ValidatorError::InvalidClaimResource
+            ))
+        )
+    });
+}
+
+#[test]
+fn test_metadata_of_consensus_manager() {
+    // Arrange
+    let mut test_runner = TestRunnerBuilder::new().build();
+
+    // Act
+    let manifest = ManifestBuilder::new()
+        .lock_fee_from_faucet()
+        .set_metadata(CONSENSUS_MANAGER, "hi", "hello")
+        .build();
+    let receipt = test_runner.execute_manifest(manifest, vec![]);
+
+    // Assert
+    receipt.expect_specific_failure(|e| {
+        matches!(
+            e,
+            RuntimeError::SystemModuleError(SystemModuleError::AuthError(AuthError::Unauthorized(
+                _
+            )))
+        )
+    });
+}
+
+//===============
+// Zero amounts
+//===============
+
+#[test]
+fn can_stake_with_zero_bucket() {
+    // Arrange
+    let genesis_epoch = Epoch::of(5);
+    let num_unstake_epochs = 7;
+    let validator_pub_key = Secp256k1PrivateKey::from_u64(2u64).unwrap().public_key();
+    let account_pub_key = Secp256k1PrivateKey::from_u64(1u64).unwrap().public_key();
+    let account_with_su = ComponentAddress::virtual_account_from_public_key(&account_pub_key);
+    let genesis = CustomGenesis::single_validator_and_staker(
+        validator_pub_key,
+        Decimal::from(10),
+        Decimal::ZERO,
+        account_with_su,
+        genesis_epoch,
+        CustomGenesis::default_consensus_manager_config()
+            .with_num_unstake_epochs(num_unstake_epochs),
+    );
+    let mut test_runner = TestRunnerBuilder::new()
+        .with_custom_genesis(genesis)
+        .build();
+    let validator_address = test_runner.get_active_validator_with_key(&validator_pub_key);
+
+    // Act
+    let manifest = ManifestBuilder::new()
+        .lock_fee_from_faucet()
+        .take_all_from_worktop(XRD, "zero_xrd")
+        .stake_validator(validator_address, "zero_xrd")
+        .try_deposit_entire_worktop_or_abort(account_with_su, None)
+        .build();
+    let receipt = test_runner.execute_manifest(
+        manifest,
+        vec![NonFungibleGlobalId::from_public_key(&account_pub_key)],
+    );
+
+    // Assert
+    receipt.expect_commit_success();
+}
+
+#[test]
+fn can_unstake_with_zero_bucket() {
+    // Arrange
+    let genesis_epoch = Epoch::of(5);
+    let num_unstake_epochs = 7;
+    let validator_pub_key = Secp256k1PrivateKey::from_u64(2u64).unwrap().public_key();
+    let account_pub_key = Secp256k1PrivateKey::from_u64(1u64).unwrap().public_key();
+    let account_with_su = ComponentAddress::virtual_account_from_public_key(&account_pub_key);
+    let genesis = CustomGenesis::single_validator_and_staker(
+        validator_pub_key,
+        Decimal::from(10),
+        Decimal::ZERO,
+        account_with_su,
+        genesis_epoch,
+        CustomGenesis::default_consensus_manager_config()
+            .with_num_unstake_epochs(num_unstake_epochs),
+    );
+    let mut test_runner = TestRunnerBuilder::new()
+        .with_custom_genesis(genesis)
+        .build();
+    let validator_address = test_runner.get_active_validator_with_key(&validator_pub_key);
+    let validator_substate = test_runner.get_validator_info(validator_address);
+
+    // Act
+    let manifest = ManifestBuilder::new()
+        .lock_fee_from_faucet()
+        .take_all_from_worktop(validator_substate.stake_unit_resource, "zero_su")
+        .unstake_validator(validator_address, "zero_su")
+        .try_deposit_entire_worktop_or_abort(account_with_su, None)
+        .build();
+    let receipt = test_runner.execute_manifest(
+        manifest,
+        vec![NonFungibleGlobalId::from_public_key(&account_pub_key)],
+    );
+
+    // Assert
+    receipt.expect_commit_success();
+}
+
+#[test]
+fn can_claim_unstake_after_epochs_with_zero_bucket() {
+    // Arrange
+    let genesis_epoch = Epoch::of(5);
+    let initial_epoch = genesis_epoch.next().unwrap();
+    let num_unstake_epochs = 7;
+    let validator_pub_key = Secp256k1PrivateKey::from_u64(2u64).unwrap().public_key();
+    let account_pub_key = Secp256k1PrivateKey::from_u64(1u64).unwrap().public_key();
+    let account_with_su = ComponentAddress::virtual_account_from_public_key(&account_pub_key);
+    let genesis = CustomGenesis::single_validator_and_staker(
+        validator_pub_key,
+        Decimal::from(10),
+        Decimal::ZERO,
+        account_with_su,
+        genesis_epoch,
+        CustomGenesis::default_consensus_manager_config()
+            .with_num_unstake_epochs(num_unstake_epochs),
+    );
+    let mut test_runner = TestRunnerBuilder::new()
+        .with_custom_genesis(genesis)
+        .build();
+    let validator_address = test_runner.get_active_validator_with_key(&validator_pub_key);
+    let validator_substate = test_runner.get_validator_info(validator_address);
+    let manifest = ManifestBuilder::new()
+        .lock_fee_from_faucet()
+        .withdraw_from_account(account_with_su, validator_substate.stake_unit_resource, 1)
+        .take_all_from_worktop(validator_substate.stake_unit_resource, "stake_units")
+        .unstake_validator(validator_address, "stake_units")
+        .try_deposit_entire_worktop_or_abort(account_with_su, None)
+        .build();
+    let receipt = test_runner.execute_manifest(
+        manifest,
+        vec![NonFungibleGlobalId::from_public_key(&account_pub_key)],
+    );
+    receipt.expect_commit_success();
+    test_runner.set_current_epoch(initial_epoch.after(1 + num_unstake_epochs).unwrap());
+
+    // Act
+    let manifest = ManifestBuilder::new()
+        .lock_fee_from_faucet()
+        .take_all_from_worktop(validator_substate.claim_nft, "zero_unstake_receipt")
+        .claim_xrd(validator_address, "zero_unstake_receipt")
+        .try_deposit_entire_worktop_or_abort(account_with_su, None)
+        .build();
+    let receipt = test_runner.execute_manifest(
+        manifest,
+        vec![NonFungibleGlobalId::from_public_key(&account_pub_key)],
+    );
+
+    // Assert
+    receipt.expect_commit_success();
+}
+
+#[test]
+fn can_lock_owner_stake_with_zero_bucket() {
+    // Arrange
+    let total_stake_amount = dec!("10.5");
+    let validator_key = Secp256k1PrivateKey::from_u64(2u64).unwrap().public_key();
+    let validator_account = ComponentAddress::virtual_account_from_public_key(&validator_key);
+    let genesis = CustomGenesis::single_validator_and_staker(
+        validator_key,
+        total_stake_amount,
+        Decimal::ZERO,
+        validator_account,
+        Epoch::of(5),
+        CustomGenesis::default_consensus_manager_config(),
+    );
+    let mut test_runner = TestRunnerBuilder::new()
+        .with_custom_genesis(genesis)
+        .build();
+    let validator_address = test_runner.get_active_validator_with_key(&validator_key);
+    let validator_substate = test_runner.get_validator_info(validator_address);
+
+    // Act
+    let manifest = ManifestBuilder::new()
+        .lock_fee_from_faucet()
+        .create_proof_from_account_of_non_fungibles(
+            validator_account,
+            VALIDATOR_OWNER_BADGE,
+            [NonFungibleLocalId::bytes(validator_address.as_node_id().0).unwrap()],
+        )
+        .withdraw_from_account(
+            validator_account,
+            validator_substate.stake_unit_resource,
+            dec!(0),
+        )
+        .take_all_from_worktop(validator_substate.stake_unit_resource, "zero_su")
+        .with_name_lookup(|builder, lookup| {
+            builder.call_method(
+                validator_address,
+                VALIDATOR_LOCK_OWNER_STAKE_UNITS_IDENT,
+                manifest_args!(lookup.bucket("zero_su")),
+            )
+        })
+        .build();
+    let receipt = test_runner.execute_manifest(
+        manifest,
+        vec![NonFungibleGlobalId::from_public_key(&validator_key)],
+    );
+
+    // Assert
+    receipt.expect_commit_success();
+}
+
+#[test]
 fn test_tips_and_fee_distribution_when_one_validator_has_zero_stake() {
     let genesis_epoch = Epoch::of(5);
     let initial_epoch = genesis_epoch.next().unwrap();
@@ -3280,213 +3607,10 @@
                 max_round_count: 1, // deliberate, to go through rounds/epoch without gaps
                 target_duration_millis: 0,
             }),
-=======
-fn cannot_unstake_with_wrong_resource() {
-    // Arrange
-    let genesis_epoch = Epoch::of(5);
-    let num_unstake_epochs = 7;
-    let validator_pub_key = Secp256k1PrivateKey::from_u64(2u64).unwrap().public_key();
-    let account_pub_key = Secp256k1PrivateKey::from_u64(1u64).unwrap().public_key();
-    let account_with_su = ComponentAddress::virtual_account_from_public_key(&account_pub_key);
-    let genesis = CustomGenesis::single_validator_and_staker(
-        validator_pub_key,
-        Decimal::from(10),
-        Decimal::ZERO,
-        account_with_su,
-        genesis_epoch,
-        CustomGenesis::default_consensus_manager_config()
-            .with_num_unstake_epochs(num_unstake_epochs),
-    );
-    let mut test_runner = TestRunnerBuilder::new()
-        .with_custom_genesis(genesis)
-        .build();
-    let validator_address = test_runner.get_active_validator_with_key(&validator_pub_key);
-    let manifest = ManifestBuilder::new()
-        .lock_fee_from_faucet()
-        .get_free_xrd_from_faucet()
-        .take_all_from_worktop(XRD, "fake_stake_units")
-        .unstake_validator(validator_address, "fake_stake_units")
-        .try_deposit_entire_worktop_or_abort(account_with_su, None)
-        .build();
-    let receipt = test_runner.execute_manifest(
-        manifest,
-        vec![NonFungibleGlobalId::from_public_key(&account_pub_key)],
-    );
-    receipt.expect_specific_failure(|e| {
-        matches!(
-            e,
-            RuntimeError::SystemError(SystemError::InvalidDropAccess(_))
-        )
-    });
-}
-
-#[test]
-fn cannot_claim_unstake_after_epochs_with_wrong_resource() {
-    // Arrange
-    let genesis_epoch = Epoch::of(5);
-    let initial_epoch = genesis_epoch.next().unwrap();
-    let num_unstake_epochs = 7;
-    let validator_pub_key = Secp256k1PrivateKey::from_u64(2u64).unwrap().public_key();
-    let account_pub_key = Secp256k1PrivateKey::from_u64(1u64).unwrap().public_key();
-    let account_with_su = ComponentAddress::virtual_account_from_public_key(&account_pub_key);
-    let genesis = CustomGenesis::single_validator_and_staker(
-        validator_pub_key,
-        Decimal::from(10),
-        Decimal::ZERO,
-        account_with_su,
-        genesis_epoch,
-        CustomGenesis::default_consensus_manager_config()
-            .with_num_unstake_epochs(num_unstake_epochs),
-    );
-    let mut test_runner = TestRunnerBuilder::new()
-        .with_custom_genesis(genesis)
-        .build();
-    let validator_address = test_runner.get_active_validator_with_key(&validator_pub_key);
-    let validator_substate = test_runner.get_validator_info(validator_address);
-    let manifest = ManifestBuilder::new()
-        .lock_fee_from_faucet()
-        .withdraw_from_account(account_with_su, validator_substate.stake_unit_resource, 1)
-        .take_all_from_worktop(validator_substate.stake_unit_resource, "stake_units")
-        .unstake_validator(validator_address, "stake_units")
-        .try_deposit_entire_worktop_or_abort(account_with_su, None)
-        .build();
-    let receipt = test_runner.execute_manifest(
-        manifest,
-        vec![NonFungibleGlobalId::from_public_key(&account_pub_key)],
-    );
-    receipt.expect_commit_success();
-    test_runner.set_current_epoch(initial_epoch.after(1 + num_unstake_epochs).unwrap());
-
-    // Fake unstake receipt
-    let manifest = ManifestBuilder::new()
-        .lock_fee_from_faucet()
-        .create_ruid_non_fungible_resource(
-            OwnerRole::None,
-            false,
-            metadata!(),
-            NonFungibleResourceRoles::single_locked_rule(rule!(allow_all)),
-            Some(vec![UnstakeData {
-                name: "Fake".to_owned(),
-                claim_epoch: Epoch::of(1),
-                claim_amount: dec!(1),
-            }]),
-        )
-        .try_deposit_entire_worktop_or_abort(account_with_su, None)
-        .build();
-    let receipt = test_runner.execute_manifest(manifest, vec![]);
-    let fake = receipt.expect_commit(true).new_resource_addresses()[0];
-
-    // Act
-    let manifest = ManifestBuilder::new()
-        .lock_fee_from_faucet()
-        .withdraw_from_account(account_with_su, fake, 1)
-        .take_all_from_worktop(fake, "unstake_receipt")
-        .claim_xrd(validator_address, "unstake_receipt")
-        .try_deposit_entire_worktop_or_abort(account_with_su, None)
-        .build();
-    let receipt = test_runner.execute_manifest(
-        manifest,
-        vec![NonFungibleGlobalId::from_public_key(&account_pub_key)],
-    );
-
-    // Assert
-    receipt.expect_specific_failure(|e| {
-        matches!(
-            e,
-            RuntimeError::ApplicationError(ApplicationError::ValidatorError(
-                ValidatorError::InvalidClaimResource
-            ))
-        )
-    });
-}
-
-#[test]
-fn test_metadata_of_consensus_manager() {
-    // Arrange
-    let mut test_runner = TestRunnerBuilder::new().build();
-
-    // Act
-    let manifest = ManifestBuilder::new()
-        .lock_fee_from_faucet()
-        .set_metadata(CONSENSUS_MANAGER, "hi", "hello")
-        .build();
-    let receipt = test_runner.execute_manifest(manifest, vec![]);
-
-    // Assert
-    receipt.expect_specific_failure(|e| {
-        matches!(
-            e,
-            RuntimeError::SystemModuleError(SystemModuleError::AuthError(AuthError::Unauthorized(
-                _
-            )))
-        )
-    });
-}
-
-//===============
-// Zero amounts
-//===============
-
-#[test]
-fn can_stake_with_zero_bucket() {
-    // Arrange
-    let genesis_epoch = Epoch::of(5);
-    let num_unstake_epochs = 7;
-    let validator_pub_key = Secp256k1PrivateKey::from_u64(2u64).unwrap().public_key();
-    let account_pub_key = Secp256k1PrivateKey::from_u64(1u64).unwrap().public_key();
-    let account_with_su = ComponentAddress::virtual_account_from_public_key(&account_pub_key);
-    let genesis = CustomGenesis::single_validator_and_staker(
-        validator_pub_key,
-        Decimal::from(10),
-        Decimal::ZERO,
-        account_with_su,
-        genesis_epoch,
-        CustomGenesis::default_consensus_manager_config()
-            .with_num_unstake_epochs(num_unstake_epochs),
-    );
-    let mut test_runner = TestRunnerBuilder::new()
-        .with_custom_genesis(genesis)
-        .build();
-    let validator_address = test_runner.get_active_validator_with_key(&validator_pub_key);
-
-    // Act
-    let manifest = ManifestBuilder::new()
-        .lock_fee_from_faucet()
-        .take_all_from_worktop(XRD, "zero_xrd")
-        .stake_validator(validator_address, "zero_xrd")
-        .try_deposit_entire_worktop_or_abort(account_with_su, None)
-        .build();
-    let receipt = test_runner.execute_manifest(
-        manifest,
-        vec![NonFungibleGlobalId::from_public_key(&account_pub_key)],
-    );
-
-    // Assert
-    receipt.expect_commit_success();
-}
-
-#[test]
-fn can_unstake_with_zero_bucket() {
-    // Arrange
-    let genesis_epoch = Epoch::of(5);
-    let num_unstake_epochs = 7;
-    let validator_pub_key = Secp256k1PrivateKey::from_u64(2u64).unwrap().public_key();
-    let account_pub_key = Secp256k1PrivateKey::from_u64(1u64).unwrap().public_key();
-    let account_with_su = ComponentAddress::virtual_account_from_public_key(&account_pub_key);
-    let genesis = CustomGenesis::single_validator_and_staker(
-        validator_pub_key,
-        Decimal::from(10),
-        Decimal::ZERO,
-        account_with_su,
-        genesis_epoch,
-        CustomGenesis::default_consensus_manager_config()
-            .with_num_unstake_epochs(num_unstake_epochs),
->>>>>>> a115df4f
-    );
-    let mut test_runner = TestRunnerBuilder::new()
-        .with_custom_genesis(genesis)
-        .build();
-<<<<<<< HEAD
+    );
+    let mut test_runner = TestRunnerBuilder::new()
+        .with_custom_genesis(genesis)
+        .build();
 
     // Do some transaction
     let receipt1 = test_runner.execute_manifest_ignoring_fee(
@@ -3516,127 +3640,4 @@
         test_runner.inspect_vault_balance(vault_id).unwrap(),
         dec!(0)
     );
-=======
-    let validator_address = test_runner.get_active_validator_with_key(&validator_pub_key);
-    let validator_substate = test_runner.get_validator_info(validator_address);
-
-    // Act
-    let manifest = ManifestBuilder::new()
-        .lock_fee_from_faucet()
-        .take_all_from_worktop(validator_substate.stake_unit_resource, "zero_su")
-        .unstake_validator(validator_address, "zero_su")
-        .try_deposit_entire_worktop_or_abort(account_with_su, None)
-        .build();
-    let receipt = test_runner.execute_manifest(
-        manifest,
-        vec![NonFungibleGlobalId::from_public_key(&account_pub_key)],
-    );
-
-    // Assert
-    receipt.expect_commit_success();
-}
-
-#[test]
-fn can_claim_unstake_after_epochs_with_zero_bucket() {
-    // Arrange
-    let genesis_epoch = Epoch::of(5);
-    let initial_epoch = genesis_epoch.next().unwrap();
-    let num_unstake_epochs = 7;
-    let validator_pub_key = Secp256k1PrivateKey::from_u64(2u64).unwrap().public_key();
-    let account_pub_key = Secp256k1PrivateKey::from_u64(1u64).unwrap().public_key();
-    let account_with_su = ComponentAddress::virtual_account_from_public_key(&account_pub_key);
-    let genesis = CustomGenesis::single_validator_and_staker(
-        validator_pub_key,
-        Decimal::from(10),
-        Decimal::ZERO,
-        account_with_su,
-        genesis_epoch,
-        CustomGenesis::default_consensus_manager_config()
-            .with_num_unstake_epochs(num_unstake_epochs),
-    );
-    let mut test_runner = TestRunnerBuilder::new()
-        .with_custom_genesis(genesis)
-        .build();
-    let validator_address = test_runner.get_active_validator_with_key(&validator_pub_key);
-    let validator_substate = test_runner.get_validator_info(validator_address);
-    let manifest = ManifestBuilder::new()
-        .lock_fee_from_faucet()
-        .withdraw_from_account(account_with_su, validator_substate.stake_unit_resource, 1)
-        .take_all_from_worktop(validator_substate.stake_unit_resource, "stake_units")
-        .unstake_validator(validator_address, "stake_units")
-        .try_deposit_entire_worktop_or_abort(account_with_su, None)
-        .build();
-    let receipt = test_runner.execute_manifest(
-        manifest,
-        vec![NonFungibleGlobalId::from_public_key(&account_pub_key)],
-    );
-    receipt.expect_commit_success();
-    test_runner.set_current_epoch(initial_epoch.after(1 + num_unstake_epochs).unwrap());
-
-    // Act
-    let manifest = ManifestBuilder::new()
-        .lock_fee_from_faucet()
-        .take_all_from_worktop(validator_substate.claim_nft, "zero_unstake_receipt")
-        .claim_xrd(validator_address, "zero_unstake_receipt")
-        .try_deposit_entire_worktop_or_abort(account_with_su, None)
-        .build();
-    let receipt = test_runner.execute_manifest(
-        manifest,
-        vec![NonFungibleGlobalId::from_public_key(&account_pub_key)],
-    );
-
-    // Assert
-    receipt.expect_commit_success();
-}
-
-#[test]
-fn can_lock_owner_stake_with_zero_bucket() {
-    // Arrange
-    let total_stake_amount = dec!("10.5");
-    let validator_key = Secp256k1PrivateKey::from_u64(2u64).unwrap().public_key();
-    let validator_account = ComponentAddress::virtual_account_from_public_key(&validator_key);
-    let genesis = CustomGenesis::single_validator_and_staker(
-        validator_key,
-        total_stake_amount,
-        Decimal::ZERO,
-        validator_account,
-        Epoch::of(5),
-        CustomGenesis::default_consensus_manager_config(),
-    );
-    let mut test_runner = TestRunnerBuilder::new()
-        .with_custom_genesis(genesis)
-        .build();
-    let validator_address = test_runner.get_active_validator_with_key(&validator_key);
-    let validator_substate = test_runner.get_validator_info(validator_address);
-
-    // Act
-    let manifest = ManifestBuilder::new()
-        .lock_fee_from_faucet()
-        .create_proof_from_account_of_non_fungibles(
-            validator_account,
-            VALIDATOR_OWNER_BADGE,
-            [NonFungibleLocalId::bytes(validator_address.as_node_id().0).unwrap()],
-        )
-        .withdraw_from_account(
-            validator_account,
-            validator_substate.stake_unit_resource,
-            dec!(0),
-        )
-        .take_all_from_worktop(validator_substate.stake_unit_resource, "zero_su")
-        .with_name_lookup(|builder, lookup| {
-            builder.call_method(
-                validator_address,
-                VALIDATOR_LOCK_OWNER_STAKE_UNITS_IDENT,
-                manifest_args!(lookup.bucket("zero_su")),
-            )
-        })
-        .build();
-    let receipt = test_runner.execute_manifest(
-        manifest,
-        vec![NonFungibleGlobalId::from_public_key(&validator_key)],
-    );
-
-    // Assert
-    receipt.expect_commit_success();
->>>>>>> a115df4f
 }