<<<<<<< HEAD
Total Cost (XRD)                                                           ,     0.13494812,    100.0%
+ Execution Cost (XRD)                                                     ,     0.13485812,     99.9%
=======
Total Cost (XRD)                                                           ,     0.13706147,    100.0%
+ Execution Cost (XRD)                                                     ,     0.13670147,     99.7%
>>>>>>> 3f584edb
+ Tipping Cost (XRD)                                                       ,              0,      0.0%
+ State Expansion Cost (XRD)                                               ,        0.00009,      0.1%
+ Royalty Cost (XRD)                                                       ,              0,      0.0%
<<<<<<< HEAD
Total Cost Units Consumed                                                  ,       13485812,    100.0%
=======
Total Cost Units Consumed                                                  ,       13670147,    100.0%
>>>>>>> 3f584edb
AfterInvoke                                                                ,           1880,      0.0%
AllocateNodeId                                                             ,          30500,      0.2%
BeforeInvoke                                                               ,          34224,      0.3%
CloseSubstate                                                              ,         426000,      3.2%
Commit::GlobalGenericComponent                                             ,         100025,      0.7%
Commit::GlobalNonFungibleResourceManager                                   ,         200012,      1.5%
Commit::InternalFungibleVault                                              ,         400033,      3.0%
CreateNode                                                                 ,          58736,      0.4%
DropNode                                                                   ,          57994,      0.4%
EmitEvent                                                                  ,           4548,      0.0%
GenerateRuid                                                               ,            500,      0.0%
LockFee                                                                    ,            500,      0.0%
OpenSubstate                                                               ,        3965292,     29.4%
OpenSubstate::GlobalAccount                                                ,          15452,      0.1%
OpenSubstate::GlobalFungibleResourceManager                                ,          25562,      0.2%
OpenSubstate::GlobalGenericComponent                                       ,           5924,      0.0%
OpenSubstate::GlobalNonFungibleResourceManager                             ,          40472,      0.3%
OpenSubstate::GlobalPackage                                                ,        1837682,     13.6%
OpenSubstate::InternalFungibleVault                                        ,          56720,      0.4%
OpenSubstate::InternalGenericComponent                                     ,         303268,      2.2%
PrepareWasmCode                                                            ,        1598128,     11.9%
QueryActor                                                                 ,           9500,      0.1%
QueryAuthZone                                                              ,           2000,      0.0%
ReadSubstate                                                               ,        2307740,     17.1%
RunNativeCode::AuthZone_pop                                                ,          50666,      0.4%
RunNativeCode::AuthZone_push                                               ,          59672,      0.4%
RunNativeCode::Worktop_drain                                               ,          22525,      0.2%
RunNativeCode::Worktop_drop                                                ,          16371,      0.1%
RunNativeCode::Worktop_put                                                 ,          73233,      0.5%
RunNativeCode::Worktop_take                                                ,           8910,      0.1%
RunNativeCode::Worktop_take_all                                            ,          13199,      0.1%
RunNativeCode::burn_NonFungibleResourceManager                             ,         118821,      0.9%
RunNativeCode::create_proof_of_amount_FungibleVault                        ,          77354,      0.6%
RunNativeCode::drop_FungibleProof                                          ,          58758,      0.4%
RunNativeCode::get_amount_FungibleBucket                                   ,          29812,      0.2%
RunNativeCode::get_amount_FungibleVault                                    ,          10034,      0.1%
RunNativeCode::get_amount_NonFungibleBucket                                ,          30064,      0.2%
RunNativeCode::get_non_fungible                                            ,          55036,      0.4%
RunNativeCode::get_non_fungible_local_ids_NonFungibleBucket                ,           7932,      0.1%
RunNativeCode::get_resource_address_NonFungibleBucket                      ,         100360,      0.7%
RunNativeCode::lock_fee                                                    ,         131708,      1.0%
RunNativeCode::mint_ruid_NonFungibleResourceManager                        ,         164432,      1.2%
RunNativeCode::on_drop_FungibleProof                                       ,          58758,      0.4%
RunNativeCode::on_move_FungibleProof                                       ,         235032,      1.7%
RunNativeCode::put_FungibleBucket                                          ,          29662,      0.2%
RunNativeCode::put_FungibleVault                                           ,          42716,      0.3%
RunNativeCode::take_FungibleBucket                                         ,          15767,      0.1%
RunNativeCode::take_FungibleVault                                          ,         106982,      0.8%
RunNativeCode::try_deposit_batch_or_abort                                  ,          63706,      0.5%
RunNativeCode::unlock_amount_FungibleVault                                 ,          47112,      0.3%
<<<<<<< HEAD
RunNativeCode::withdraw                                                    ,          47564,      0.4%
RunWasmCode::BasicFlashLoan_repay_loan                                     ,          68603,      0.5%
RunWasmCode::BasicFlashLoan_take_loan                                      ,         117221,      0.9%
=======
RunNativeCode::withdraw                                                    ,          47564,      0.3%
RunWasmCode::BasicFlashLoan_repay_loan                                     ,          70268,      0.5%
RunWasmCode::BasicFlashLoan_take_loan                                      ,         119885,      0.9%
>>>>>>> 3f584edb
TxBaseCost                                                                 ,          50000,      0.4%
TxPayloadCost                                                              ,          20560,      0.2%
TxSignatureVerification                                                    ,           7000,      0.1%
WriteSubstate                                                              ,          63550,      0.5%<|MERGE_RESOLUTION|>--- conflicted
+++ resolved
@@ -1,18 +1,9 @@
-<<<<<<< HEAD
-Total Cost (XRD)                                                           ,     0.13494812,    100.0%
-+ Execution Cost (XRD)                                                     ,     0.13485812,     99.9%
-=======
-Total Cost (XRD)                                                           ,     0.13706147,    100.0%
-+ Execution Cost (XRD)                                                     ,     0.13670147,     99.7%
->>>>>>> 3f584edb
+Total Cost (XRD)                                                           ,     0.13499141,    100.0%
++ Execution Cost (XRD)                                                     ,     0.13490141,     99.9%
 + Tipping Cost (XRD)                                                       ,              0,      0.0%
 + State Expansion Cost (XRD)                                               ,        0.00009,      0.1%
 + Royalty Cost (XRD)                                                       ,              0,      0.0%
-<<<<<<< HEAD
-Total Cost Units Consumed                                                  ,       13485812,    100.0%
-=======
-Total Cost Units Consumed                                                  ,       13670147,    100.0%
->>>>>>> 3f584edb
+Total Cost Units Consumed                                                  ,       13490141,    100.0%
 AfterInvoke                                                                ,           1880,      0.0%
 AllocateNodeId                                                             ,          30500,      0.2%
 BeforeInvoke                                                               ,          34224,      0.3%
@@ -33,7 +24,7 @@
 OpenSubstate::GlobalPackage                                                ,        1837682,     13.6%
 OpenSubstate::InternalFungibleVault                                        ,          56720,      0.4%
 OpenSubstate::InternalGenericComponent                                     ,         303268,      2.2%
-PrepareWasmCode                                                            ,        1598128,     11.9%
+PrepareWasmCode                                                            ,        1598128,     11.8%
 QueryActor                                                                 ,           9500,      0.1%
 QueryAuthZone                                                              ,           2000,      0.0%
 ReadSubstate                                                               ,        2307740,     17.1%
@@ -63,15 +54,9 @@
 RunNativeCode::take_FungibleVault                                          ,         106982,      0.8%
 RunNativeCode::try_deposit_batch_or_abort                                  ,          63706,      0.5%
 RunNativeCode::unlock_amount_FungibleVault                                 ,          47112,      0.3%
-<<<<<<< HEAD
 RunNativeCode::withdraw                                                    ,          47564,      0.4%
-RunWasmCode::BasicFlashLoan_repay_loan                                     ,          68603,      0.5%
-RunWasmCode::BasicFlashLoan_take_loan                                      ,         117221,      0.9%
-=======
-RunNativeCode::withdraw                                                    ,          47564,      0.3%
 RunWasmCode::BasicFlashLoan_repay_loan                                     ,          70268,      0.5%
 RunWasmCode::BasicFlashLoan_take_loan                                      ,         119885,      0.9%
->>>>>>> 3f584edb
 TxBaseCost                                                                 ,          50000,      0.4%
 TxPayloadCost                                                              ,          20560,      0.2%
 TxSignatureVerification                                                    ,           7000,      0.1%
