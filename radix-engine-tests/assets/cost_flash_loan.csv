--- conflicted
+++ resolved
@@ -1,10 +1,9 @@
-<<<<<<< HEAD
-Total Cost (XRD)                                                           ,     0.12240929,    100.0%
-+ Execution Cost (XRD)                                                     ,     0.12204929,     99.7%
+Total Cost (XRD)                                                           ,     0.12245258,    100.0%
++ Execution Cost (XRD)                                                     ,     0.12209258,     99.7%
 + Tipping Cost (XRD)                                                       ,              0,      0.0%
 + State Expansion Cost (XRD)                                               ,        0.00036,      0.3%
 + Royalty Cost (XRD)                                                       ,              0,      0.0%
-Total Cost Units Consumed                                                  ,       12204929,    100.0%
+Total Cost Units Consumed                                                  ,       12209258,    100.0%
 AfterInvoke                                                                ,           8611,      0.1%
 AllocateNodeId                                                             ,           6344,      0.1%
 BeforeInvoke                                                               ,           9314,      0.1%
@@ -15,24 +14,6 @@
 Commit::InternalFungibleVault                                              ,         400033,      3.3%
 CreateNode                                                                 ,          40741,      0.3%
 DropNode                                                                   ,          82211,      0.7%
-=======
-Total Cost (XRD)                                                           ,     0.13752672,    100.0%
-+ Execution Cost (XRD)                                                     ,     0.13716672,     99.7%
-+ Tipping Cost (XRD)                                                       ,              0,      0.0%
-+ State Expansion Cost (XRD)                                               ,        0.00036,      0.3%
-+ Royalty Cost (XRD)                                                       ,              0,      0.0%
-Total Cost Units Consumed                                                  ,       13716672,    100.0%
-AfterInvoke                                                                ,           1880,      0.0%
-AllocateNodeId                                                             ,          30500,      0.2%
-BeforeInvoke                                                               ,          34224,      0.2%
-CloseSubstate                                                              ,         426000,      3.1%
-Commit::GlobalAccount                                                      ,         100002,      0.7%
-Commit::GlobalGenericComponent                                             ,         100025,      0.7%
-Commit::GlobalNonFungibleResourceManager                                   ,         400016,      2.9%
-Commit::InternalFungibleVault                                              ,         400033,      2.9%
-CreateNode                                                                 ,          58736,      0.4%
-DropNode                                                                   ,          57994,      0.4%
->>>>>>> f19ebd57
 EmitEvent                                                                  ,           4548,      0.0%
 GenerateRuid                                                               ,            500,      0.0%
 LockFee                                                                    ,            500,      0.0%
@@ -47,8 +28,7 @@
 PrepareWasmCode                                                            ,        1613508,     13.2%
 QueryActor                                                                 ,           9500,      0.1%
 QueryAuthZone                                                              ,           2000,      0.0%
-<<<<<<< HEAD
-ReadSubstate                                                               ,        1947016,     16.0%
+ReadSubstate                                                               ,        1947016,     15.9%
 RunNativeCode::AuthZone_pop                                                ,          37132,      0.3%
 RunNativeCode::AuthZone_push                                               ,          50694,      0.4%
 RunNativeCode::Worktop_drain                                               ,          13505,      0.1%
@@ -76,40 +56,8 @@
 RunNativeCode::try_deposit_batch_or_abort                                  ,          76963,      0.6%
 RunNativeCode::unlock_amount_FungibleVault                                 ,          51728,      0.4%
 RunNativeCode::withdraw                                                    ,          30320,      0.2%
-RunWasmCode::BasicFlashLoan_repay_loan                                     ,          68603,      0.6%
-RunWasmCode::BasicFlashLoan_take_loan                                      ,         117221,      1.0%
-=======
-ReadSubstate                                                               ,        2323120,     16.9%
-RunNativeCode::AuthZone_pop                                                ,          50666,      0.4%
-RunNativeCode::AuthZone_push                                               ,          59672,      0.4%
-RunNativeCode::Worktop_drain                                               ,          22525,      0.2%
-RunNativeCode::Worktop_drop                                                ,          16371,      0.1%
-RunNativeCode::Worktop_put                                                 ,          73233,      0.5%
-RunNativeCode::Worktop_take                                                ,           8910,      0.1%
-RunNativeCode::Worktop_take_all                                            ,          13199,      0.1%
-RunNativeCode::burn_NonFungibleResourceManager                             ,         118821,      0.9%
-RunNativeCode::create_proof_of_amount_FungibleVault                        ,          77354,      0.6%
-RunNativeCode::drop_FungibleProof                                          ,          58758,      0.4%
-RunNativeCode::get_amount_FungibleBucket                                   ,          29812,      0.2%
-RunNativeCode::get_amount_FungibleVault                                    ,          10034,      0.1%
-RunNativeCode::get_amount_NonFungibleBucket                                ,          30064,      0.2%
-RunNativeCode::get_non_fungible                                            ,          55036,      0.4%
-RunNativeCode::get_non_fungible_local_ids_NonFungibleBucket                ,           7932,      0.1%
-RunNativeCode::get_resource_address_NonFungibleBucket                      ,         100360,      0.7%
-RunNativeCode::lock_fee                                                    ,         131708,      1.0%
-RunNativeCode::mint_ruid_NonFungibleResourceManager                        ,         164432,      1.2%
-RunNativeCode::on_drop_FungibleProof                                       ,          58758,      0.4%
-RunNativeCode::on_move_FungibleProof                                       ,         235032,      1.7%
-RunNativeCode::put_FungibleBucket                                          ,          29662,      0.2%
-RunNativeCode::put_FungibleVault                                           ,          42716,      0.3%
-RunNativeCode::take_FungibleBucket                                         ,          15767,      0.1%
-RunNativeCode::take_FungibleVault                                          ,         106982,      0.8%
-RunNativeCode::try_deposit_batch_or_abort                                  ,          63706,      0.5%
-RunNativeCode::unlock_amount_FungibleVault                                 ,          47112,      0.3%
-RunNativeCode::withdraw                                                    ,          47564,      0.3%
-RunWasmCode::BasicFlashLoan_repay_loan                                     ,          70268,      0.5%
-RunWasmCode::BasicFlashLoan_take_loan                                      ,         119885,      0.9%
->>>>>>> f19ebd57
+RunWasmCode::BasicFlashLoan_repay_loan                                     ,          70268,      0.6%
+RunWasmCode::BasicFlashLoan_take_loan                                      ,         119885,      1.0%
 TxBaseCost                                                                 ,          50000,      0.4%
 TxPayloadCost                                                              ,          20560,      0.2%
 TxSignatureVerification                                                    ,           7000,      0.1%
