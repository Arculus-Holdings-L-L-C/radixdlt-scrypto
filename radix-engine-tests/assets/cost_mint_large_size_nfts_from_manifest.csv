<<<<<<< HEAD
Total Cost (XRD)                                                           ,   341.385658445505752189,    100.0%
- Execution Cost (XRD)                                                     ,               2.61952025,      0.8%
=======
Total Cost (XRD)                                                           ,   341.392324795505752189,    100.0%
- Execution Cost (XRD)                                                     ,                2.6261866,      0.8%
>>>>>>> d51195c1
- Finalization Cost (XRD)                                                  ,               2.47943445,      0.7%
- Tipping Cost (XRD)                                                       ,                        0,      0.0%
- Storage Cost (XRD)                                                       ,   336.286703745505752189,     98.5%
- Tipping Cost (XRD)                                                       ,                        0,      0.0%
- Royalty Cost (XRD)                                                       ,                        0,      0.0%
<<<<<<< HEAD
Execution Cost Breakdown                                                   ,                 52390405,    100.0%
=======
Execution Cost Breakdown                                                   ,                 52523732,    100.0%
>>>>>>> d51195c1
- AllocateNodeId                                                           ,                     2288,      0.0%
- BeforeInvoke                                                             ,                  2094264,      4.0%
- CloseSubstate                                                            ,                    51660,      0.1%
- CreateNode                                                               ,                  2108669,      4.0%
- DropNode                                                                 ,                    29438,      0.1%
- EmitEvent                                                                ,                    15370,      0.0%
- LockFee                                                                  ,                      500,      0.0%
- MarkSubstateAsTransient                                                  ,                     2416,      0.0%
- MoveModule                                                               ,                    41832,      0.1%
- OpenSubstate::GlobalAccount                                              ,                   365777,      0.7%
- OpenSubstate::GlobalFungibleResourceManager                              ,                   121600,      0.2%
- OpenSubstate::GlobalGenericComponent                                     ,                    43214,      0.1%
- OpenSubstate::GlobalNonFungibleResourceManager                           ,                    12970,      0.0%
- OpenSubstate::GlobalPackage                                              ,                  3240091,      6.2%
- OpenSubstate::InternalFungibleVault                                      ,                    85460,      0.2%
- OpenSubstate::InternalGenericComponent                                   ,                    50683,      0.1%
- OpenSubstate::InternalKeyValueStore                                      ,                    40474,      0.1%
- OpenSubstate::InternalNonFungibleVault                                   ,                   116940,      0.2%
<<<<<<< HEAD
- PinNode                                                                  ,                     1900,      0.0%
- PrepareWasmCode                                                          ,                   614388,      1.2%
=======
- PinNode                                                                  ,                    48963,      0.1%
- PrepareWasmCode                                                          ,                   641912,      1.2%
>>>>>>> d51195c1
- QueryActor                                                               ,                     3000,      0.0%
- ReadSubstate                                                             ,                   889742,      1.7%
- RunNativeCode::Worktop_drain                                             ,                    13505,      0.0%
- RunNativeCode::Worktop_drop                                              ,                    15385,      0.0%
- RunNativeCode::Worktop_put                                               ,                    18262,      0.0%
- RunNativeCode::create                                                    ,                    31390,      0.1%
- RunNativeCode::create_empty_vault_NonFungibleResourceManager             ,                    60214,      0.1%
- RunNativeCode::create_with_data                                          ,                    27941,      0.1%
- RunNativeCode::create_with_initial_supply_NonFungibleResourceManager     ,                   177210,      0.3%
- RunNativeCode::get_amount_NonFungibleBucket                              ,                    17866,      0.0%
- RunNativeCode::get_non_fungible_local_ids_NonFungibleBucket              ,                     8361,      0.0%
- RunNativeCode::lock_fee                                                  ,                    48766,      0.1%
- RunNativeCode::put_NonFungibleVault                                      ,                    29816,      0.1%
- RunNativeCode::try_deposit_batch_or_abort                                ,                    76963,      0.1%
- RunWasmCode::Faucet_lock_fee                                             ,                    21650,      0.0%
- SetSubstate                                                              ,                    59436,      0.1%
- ValidateTxPayload                                                        ,                 41840680,     79.9%
- VerifyTxSignatures                                                       ,                     7000,      0.0%
- WriteSubstate                                                            ,                     5600,      0.0%
Finalization Cost Breakdown                                                ,                 49588689,    100.0%
- CommitEvents                                                             ,                    26608,      0.1%
- CommitLogs                                                               ,                        0,      0.0%
- CommitStateUpdates::GlobalAccount                                        ,                   100011,      0.2%
- CommitStateUpdates::GlobalGenericComponent                               ,                   100018,      0.2%
- CommitStateUpdates::GlobalNonFungibleResourceManager                     ,                 25561533,     51.5%
- CommitStateUpdates::InternalFungibleVault                                ,                   100009,      0.2%
- CommitStateUpdates::InternalNonFungibleVault                             ,                 23700510,     47.8%<|MERGE_RESOLUTION|>--- conflicted
+++ resolved
@@ -1,20 +1,11 @@
-<<<<<<< HEAD
-Total Cost (XRD)                                                           ,   341.385658445505752189,    100.0%
-- Execution Cost (XRD)                                                     ,               2.61952025,      0.8%
-=======
-Total Cost (XRD)                                                           ,   341.392324795505752189,    100.0%
-- Execution Cost (XRD)                                                     ,                2.6261866,      0.8%
->>>>>>> d51195c1
+Total Cost (XRD)                                                           ,   341.388127395505752189,    100.0%
+- Execution Cost (XRD)                                                     ,                2.6219892,      0.8%
 - Finalization Cost (XRD)                                                  ,               2.47943445,      0.7%
 - Tipping Cost (XRD)                                                       ,                        0,      0.0%
 - Storage Cost (XRD)                                                       ,   336.286703745505752189,     98.5%
 - Tipping Cost (XRD)                                                       ,                        0,      0.0%
 - Royalty Cost (XRD)                                                       ,                        0,      0.0%
-<<<<<<< HEAD
-Execution Cost Breakdown                                                   ,                 52390405,    100.0%
-=======
-Execution Cost Breakdown                                                   ,                 52523732,    100.0%
->>>>>>> d51195c1
+Execution Cost Breakdown                                                   ,                 52439784,    100.0%
 - AllocateNodeId                                                           ,                     2288,      0.0%
 - BeforeInvoke                                                             ,                  2094264,      4.0%
 - CloseSubstate                                                            ,                    51660,      0.1%
@@ -33,13 +24,8 @@
 - OpenSubstate::InternalGenericComponent                                   ,                    50683,      0.1%
 - OpenSubstate::InternalKeyValueStore                                      ,                    40474,      0.1%
 - OpenSubstate::InternalNonFungibleVault                                   ,                   116940,      0.2%
-<<<<<<< HEAD
-- PinNode                                                                  ,                     1900,      0.0%
+- PinNode                                                                  ,                    48963,      0.1%
 - PrepareWasmCode                                                          ,                   614388,      1.2%
-=======
-- PinNode                                                                  ,                    48963,      0.1%
-- PrepareWasmCode                                                          ,                   641912,      1.2%
->>>>>>> d51195c1
 - QueryActor                                                               ,                     3000,      0.0%
 - ReadSubstate                                                             ,                   889742,      1.7%
 - RunNativeCode::Worktop_drain                                             ,                    13505,      0.0%
@@ -56,7 +42,7 @@
 - RunNativeCode::try_deposit_batch_or_abort                                ,                    76963,      0.1%
 - RunWasmCode::Faucet_lock_fee                                             ,                    21650,      0.0%
 - SetSubstate                                                              ,                    59436,      0.1%
-- ValidateTxPayload                                                        ,                 41840680,     79.9%
+- ValidateTxPayload                                                        ,                 41840680,     79.8%
 - VerifyTxSignatures                                                       ,                     7000,      0.0%
 - WriteSubstate                                                            ,                     5600,      0.0%
 Finalization Cost Breakdown                                                ,                 49588689,    100.0%
