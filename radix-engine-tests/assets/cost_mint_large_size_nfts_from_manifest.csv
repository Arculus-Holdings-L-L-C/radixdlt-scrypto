--- conflicted
+++ resolved
@@ -1,27 +1,13 @@
-<<<<<<< HEAD
-Total Cost (XRD)                                                           ,    11.19586618,    100.0%
-+ Execution Cost (XRD)                                                     ,     0.99645618,      8.9%
-=======
-Total Cost (XRD)                                                           ,    11.19685147,    100.0%
-+ Execution Cost (XRD)                                                     ,     0.99735147,      8.9%
->>>>>>> 4c1ffe64
+Total Cost (XRD)                                                           ,    11.19575797,    100.0%
++ Execution Cost (XRD)                                                     ,     0.99634797,      8.9%
 + Tipping Cost (XRD)                                                       ,              0,      0.0%
 + State Expansion Cost (XRD)                                               ,       10.19941,     91.1%
 + Royalty Cost (XRD)                                                       ,              0,      0.0%
-<<<<<<< HEAD
-Total Cost Units Consumed                                                  ,       99645618,    100.0%
-AfterInvoke                                                                ,           2018,      0.0%
-AllocateNodeId                                                             ,           2184,      0.0%
-BeforeInvoke                                                               ,        2040526,      2.0%
-CloseSubstate                                                              ,          49140,      0.0%
-Commit::GlobalAccount                                                      ,         100010,      0.1%
-=======
-Total Cost Units Consumed                                                  ,       99735147,    100.0%
+Total Cost Units Consumed                                                  ,       99634797,    100.0%
 AllocateNodeId                                                             ,           2184,      0.0%
 BeforeInvoke                                                               ,        2040526,      2.0%
 CloseSubstate                                                              ,          48195,      0.0%
-Commit::GlobalAccount                                                      ,         200012,      0.2%
->>>>>>> 4c1ffe64
+Commit::GlobalAccount                                                      ,         100010,      0.1%
 Commit::GlobalGenericComponent                                             ,         100018,      0.1%
 Commit::GlobalNonFungibleResourceManager                                   ,       24854583,     24.9%
 Commit::InternalFungibleVault                                              ,         100010,      0.1%
@@ -43,11 +29,7 @@
 OpenSubstate::InternalNonFungibleVault                                     ,         125864,      0.1%
 PrepareWasmCode                                                            ,         627948,      0.6%
 QueryActor                                                                 ,           2000,      0.0%
-<<<<<<< HEAD
-ReadSubstate                                                               ,         891190,      0.9%
-=======
-ReadSubstate                                                               ,         889832,      0.9%
->>>>>>> 4c1ffe64
+ReadSubstate                                                               ,         889484,      0.9%
 RunNativeCode::Worktop_drain                                               ,          13505,      0.0%
 RunNativeCode::Worktop_drop                                                ,          15385,      0.0%
 RunNativeCode::Worktop_put                                                 ,          18262,      0.0%
