--- conflicted
+++ resolved
@@ -1,69 +1,35 @@
-<<<<<<< HEAD
-Total Cost (XRD)                                                           ,    11.19760504,    100.0%
-+ Execution Cost (XRD)                                                     ,     0.99812504,      8.9%
-=======
-Total Cost (XRD)                                                           ,    11.19620424,    100.0%
-+ Execution Cost (XRD)                                                     ,     0.99679424,      8.9%
->>>>>>> 89564158
+Total Cost (XRD)                                                           ,    11.19805598,    100.0%
++ Execution Cost (XRD)                                                     ,     0.99857598,      8.9%
 + Tipping Cost (XRD)                                                       ,              0,      0.0%
 + State Expansion Cost (XRD)                                               ,       10.19948,     91.1%
 + Royalty Cost (XRD)                                                       ,              0,      0.0%
-<<<<<<< HEAD
-Total Cost Units Consumed                                                  ,       99812504,    100.0%
-AllocateNodeId                                                             ,           2184,      0.0%
-BeforeInvoke                                                               ,        2040526,      2.0%
-CloseSubstate                                                              ,          49035,      0.0%
-=======
-Total Cost Units Consumed                                                  ,       99679424,    100.0%
+Total Cost Units Consumed                                                  ,       99857598,    100.0%
 AllocateNodeId                                                             ,           2288,      0.0%
 BeforeInvoke                                                               ,        2040674,      2.0%
-CloseSubstate                                                              ,          49980,      0.1%
->>>>>>> 89564158
+CloseSubstate                                                              ,          50925,      0.1%
 Commit::GlobalAccount                                                      ,         100010,      0.1%
 Commit::GlobalGenericComponent                                             ,         100018,      0.1%
 Commit::GlobalNonFungibleResourceManager                                   ,       24954584,     25.0%
 Commit::InternalFungibleVault                                              ,         100010,      0.1%
-<<<<<<< HEAD
 Commit::InternalNonFungibleVault                                           ,       23200046,     23.2%
-CreateNode                                                                 ,        2053974,      2.1%
-DropNode                                                                   ,          27853,      0.0%
-EmitEvent                                                                  ,          18764,      0.0%
+CreateNode                                                                 ,        2054709,      2.1%
+DropNode                                                                   ,          29266,      0.0%
+EmitEvent                                                                  ,          27624,      0.0%
 LockFee                                                                    ,            500,      0.0%
 MoveModule                                                                 ,          20418,      0.0%
-OpenSubstate                                                               ,        3158681,      3.2%
-OpenSubstate::GlobalAccount                                                ,           6398,      0.0%
+OpenSubstate                                                               ,        3158728,      3.2%
+OpenSubstate::GlobalAccount                                                ,           6941,      0.0%
 OpenSubstate::GlobalFungibleResourceManager                                ,           1452,      0.0%
 OpenSubstate::GlobalGenericComponent                                       ,           3380,      0.0%
-OpenSubstate::GlobalNonFungibleResourceManager                             ,          12056,      0.0%
-OpenSubstate::GlobalPackage                                                ,         808786,      0.8%
+OpenSubstate::GlobalNonFungibleResourceManager                             ,          12767,      0.0%
+OpenSubstate::GlobalPackage                                                ,         811654,      0.8%
 OpenSubstate::InternalFungibleVault                                        ,           5254,      0.0%
-OpenSubstate::InternalGenericComponent                                     ,          37084,      0.0%
+OpenSubstate::InternalGenericComponent                                     ,          46018,      0.0%
 OpenSubstate::InternalKeyValueStore                                        ,            751,      0.0%
 OpenSubstate::InternalNonFungibleVault                                     ,         126390,      0.1%
 PrepareWasmCode                                                            ,         653350,      0.7%
 QueryActor                                                                 ,           2000,      0.0%
-ReadSubstate                                                               ,         914144,      0.9%
-=======
-Commit::InternalNonFungibleVault                                           ,       23200046,     23.3%
-CreateNode                                                                 ,        2054885,      2.1%
-DropNode                                                                   ,          29456,      0.0%
-EmitEvent                                                                  ,          27624,      0.0%
-LockFee                                                                    ,            500,      0.0%
-MoveModule                                                                 ,          20335,      0.0%
-OpenSubstate                                                               ,        3157458,      3.2%
-OpenSubstate::GlobalAccount                                                ,           6398,      0.0%
-OpenSubstate::GlobalFungibleResourceManager                                ,           1452,      0.0%
-OpenSubstate::GlobalGenericComponent                                       ,           2884,      0.0%
-OpenSubstate::GlobalNonFungibleResourceManager                             ,          15096,      0.0%
-OpenSubstate::GlobalPackage                                                ,         786150,      0.8%
-OpenSubstate::InternalFungibleVault                                        ,           4803,      0.0%
-OpenSubstate::InternalGenericComponent                                     ,          45024,      0.0%
-OpenSubstate::InternalKeyValueStore                                        ,            877,      0.0%
-OpenSubstate::InternalNonFungibleVault                                     ,         125864,      0.1%
-PrepareWasmCode                                                            ,         627948,      0.6%
-QueryActor                                                                 ,           2000,      0.0%
-ReadSubstate                                                               ,         899438,      0.9%
->>>>>>> 89564158
+ReadSubstate                                                               ,         924218,      0.9%
 RunNativeCode::Worktop_drain                                               ,          13505,      0.0%
 RunNativeCode::Worktop_drop                                                ,          15385,      0.0%
 RunNativeCode::Worktop_put                                                 ,          18262,      0.0%
