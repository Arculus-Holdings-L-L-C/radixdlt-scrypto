--- conflicted
+++ resolved
@@ -1,95 +1,48 @@
-<<<<<<< HEAD
-Total Cost (XRD)                                                           ,     0.06638198,    100.0%
-- Execution Cost (XRD)                                                     ,     0.04209934,     63.4%
-- Finalization Cost (XRD)                                                  ,     0.01575264,     23.7%
+Total Cost (XRD)                                                           ,     0.06702254,    100.0%
+- Execution Cost (XRD)                                                     ,     0.04263956,     63.6%
+- Finalization Cost (XRD)                                                  ,     0.01585298,     23.7%
 - Tipping Cost (XRD)                                                       ,              0,      0.0%
-- State Expansion Cost (XRD)                                               ,        0.00853,     12.8%
+- State Expansion Cost (XRD)                                               ,        0.00853,     12.7%
 - Tipping Cost (XRD)                                                       ,              0,      0.0%
 - Royalty Cost (XRD)                                                       ,              0,      0.0%
-Execution Cost Breakdown                                                   ,        4209934,    100.0%
-- AllocateNodeId                                                           ,           2600,      0.1%
-- BeforeInvoke                                                             ,           3288,      0.1%
-- CloseSubstate                                                            ,          30870,      0.7%
-- CreateNode                                                               ,          14966,      0.4%
-- DropNode                                                                 ,          28331,      0.7%
-- EmitEvent                                                                ,           2864,      0.1%
+Execution Cost Breakdown                                                   ,        4263956,    100.0%
+- AllocateNodeId                                                           ,           2808,      0.1%
+- BeforeInvoke                                                             ,           3520,      0.1%
+- CloseSubstate                                                            ,          34440,      0.8%
+- CreateNode                                                               ,          16436,      0.4%
+- DropNode                                                                 ,          31157,      0.7%
+- EmitEvent                                                                ,           4132,      0.1%
 - LockFee                                                                  ,            500,      0.0%
 - MoveModule                                                               ,            747,      0.0%
-- OpenSubstate::GlobalAccount                                              ,         288327,      6.8%
-- OpenSubstate::GlobalFungibleResourceManager                              ,         173589,      4.1%
+- OpenSubstate::GlobalAccount                                              ,         288870,      6.8%
+- OpenSubstate::GlobalFungibleResourceManager                              ,         174583,      4.1%
 - OpenSubstate::GlobalNonFungibleResourceManager                           ,          42623,      1.0%
-- OpenSubstate::GlobalPackage                                              ,        2333407,     55.4%
-- OpenSubstate::GlobalVirtualSecp256k1Account                              ,         486108,     11.5%
+- OpenSubstate::GlobalPackage                                              ,        2338795,     54.9%
+- OpenSubstate::GlobalVirtualSecp256k1Account                              ,         486643,     11.4%
 - OpenSubstate::InternalAccount                                            ,            692,      0.0%
 - OpenSubstate::InternalFungibleVault                                      ,          93974,      2.2%
-- OpenSubstate::InternalGenericComponent                                   ,          37112,      0.9%
+- OpenSubstate::InternalGenericComponent                                   ,          45944,      1.1%
 - QueryActor                                                               ,           2500,      0.1%
-- ReadSubstate                                                             ,         158030,      3.8%
+- ReadSubstate                                                             ,         168644,      4.0%
 - RunNativeCode::Worktop_drain                                             ,          13505,      0.3%
 - RunNativeCode::Worktop_drop                                              ,          15385,      0.4%
 - RunNativeCode::Worktop_put                                               ,          18262,      0.4%
 - RunNativeCode::create                                                    ,          45049,      1.1%
 - RunNativeCode::create_empty_vault_FungibleResourceManager                ,          59538,      1.4%
 - RunNativeCode::create_with_data                                          ,          27941,      0.7%
-- RunNativeCode::get_amount_FungibleBucket                                 ,           8365,      0.2%
+- RunNativeCode::get_amount_FungibleBucket                                 ,          25095,      0.6%
 - RunNativeCode::lock_fee                                                  ,         103093,      2.4%
 - RunNativeCode::on_virtualize                                             ,          23503,      0.6%
-- RunNativeCode::put_FungibleVault                                         ,          23383,      0.6%
+- RunNativeCode::put_FungibleVault                                         ,          23383,      0.5%
 - RunNativeCode::take_FungibleVault                                        ,          40519,      1.0%
 - RunNativeCode::try_deposit_batch_or_abort                                ,          76963,      1.8%
 - RunNativeCode::withdraw                                                  ,          30320,      0.7%
 - ValidateTxPayload                                                        ,          10880,      0.3%
 - VerifyTxSignatures                                                       ,           7000,      0.2%
-- WriteSubstate                                                            ,           5700,      0.1%
-Finalization Cost Breakdown                                                ,        1575264,    100.0%
+- WriteSubstate                                                            ,           6512,      0.2%
+Finalization Cost Breakdown                                                ,        1585298,    100.0%
 - BaseCost                                                                 ,          50000,      3.2%
-- CommitEvents                                                             ,          25045,      1.6%
+- CommitEvents                                                             ,          35079,      2.2%
 - CommitLogs                                                               ,              0,      0.0%
-- CommitStateUpdates::GlobalVirtualSecp256k1Account                        ,         800123,     50.8%
-- CommitStateUpdates::InternalFungibleVault                                ,         700096,     44.4%
-=======
-Total Cost (XRD)                                                           ,     0.06667807,    100.0%
-+ Execution Cost (XRD)                                                     ,     0.05814807,     87.2%
-+ Tipping Cost (XRD)                                                       ,              0,      0.0%
-+ State Expansion Cost (XRD)                                               ,        0.00853,     12.8%
-+ Royalty Cost (XRD)                                                       ,              0,      0.0%
-Total Cost Units Consumed                                                  ,        5814807,    100.0%
-AllocateNodeId                                                             ,           2808,      0.0%
-BeforeInvoke                                                               ,           3520,      0.1%
-CloseSubstate                                                              ,          34440,      0.6%
-Commit::GlobalVirtualSecp256k1Account                                      ,         800123,     13.8%
-Commit::InternalFungibleVault                                              ,         700096,     12.0%
-CreateNode                                                                 ,          16436,      0.3%
-DropNode                                                                   ,          31157,      0.5%
-EmitEvent                                                                  ,           4764,      0.1%
-LockFee                                                                    ,            500,      0.0%
-MoveModule                                                                 ,            747,      0.0%
-OpenSubstate                                                               ,        3244454,     55.8%
-OpenSubstate::GlobalAccount                                                ,           8853,      0.2%
-OpenSubstate::GlobalFungibleResourceManager                                ,          14566,      0.3%
-OpenSubstate::GlobalNonFungibleResourceManager                             ,           2604,      0.0%
-OpenSubstate::GlobalPackage                                                ,         134410,      2.3%
-OpenSubstate::GlobalVirtualSecp256k1Account                                ,           6643,      0.1%
-OpenSubstate::InternalAccount                                              ,            692,      0.0%
-OpenSubstate::InternalFungibleVault                                        ,          13958,      0.2%
-OpenSubstate::InternalGenericComponent                                     ,          45944,      0.8%
-QueryActor                                                                 ,           2500,      0.0%
-ReadSubstate                                                               ,         168644,      2.9%
-RunNativeCode::Worktop_drain                                               ,          13505,      0.2%
-RunNativeCode::Worktop_drop                                                ,          15385,      0.3%
-RunNativeCode::Worktop_put                                                 ,          18262,      0.3%
-RunNativeCode::create                                                      ,          45049,      0.8%
-RunNativeCode::create_empty_vault_FungibleResourceManager                  ,          59538,      1.0%
-RunNativeCode::create_with_data                                            ,          27941,      0.5%
-RunNativeCode::get_amount_FungibleBucket                                   ,          25095,      0.4%
-RunNativeCode::lock_fee                                                    ,         103093,      1.8%
-RunNativeCode::on_virtualize                                               ,          23503,      0.4%
-RunNativeCode::put_FungibleVault                                           ,          23383,      0.4%
-RunNativeCode::take_FungibleVault                                          ,          40519,      0.7%
-RunNativeCode::try_deposit_batch_or_abort                                  ,          76963,      1.3%
-RunNativeCode::withdraw                                                    ,          30320,      0.5%
-TxBaseCost                                                                 ,          50000,      0.9%
-TxPayloadCost                                                              ,          10880,      0.2%
-TxSignatureVerification                                                    ,           7000,      0.1%
-WriteSubstate                                                              ,           6512,      0.1%
->>>>>>> f6a8c711
+- CommitStateUpdates::GlobalVirtualSecp256k1Account                        ,         800123,     50.5%
+- CommitStateUpdates::InternalFungibleVault                                ,         700096,     44.2%