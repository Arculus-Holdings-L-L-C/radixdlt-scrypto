<<<<<<< HEAD
Total Cost (XRD)                                                           ,     0.438510536230458194,    100.0%
- Execution Cost (XRD)                                                     ,               0.19340365,     44.1%
- Finalization Cost (XRD)                                                  ,                 0.051511,     11.7%
- Tipping Cost (XRD)                                                       ,                        0,      0.0%
- Storage Cost (XRD)                                                       ,     0.193595886230458194,     44.1%
- Tipping Cost (XRD)                                                       ,                        0,      0.0%
- Royalty Cost (XRD)                                                       ,                        0,      0.0%
Execution Cost Breakdown                                                   ,                  3868073,    100.0%
- AllocateNodeId                                                           ,                     2392,      0.1%
- BeforeInvoke                                                             ,                     3178,      0.1%
- CloseSubstate                                                            ,                    32760,      0.8%
- CreateNode                                                               ,                    12799,      0.3%
- DropNode                                                                 ,                    27380,      0.7%
- EmitEvent                                                                ,                     3480,      0.1%
- LockFee                                                                  ,                      500,      0.0%
- MarkSubstateAsTransient                                                  ,                      100,      0.0%
- MoveModule                                                               ,                      830,      0.0%
- OpenSubstate::GlobalAccount                                              ,                   248152,      6.4%
- OpenSubstate::GlobalFungibleResourceManager                              ,                   173409,      4.5%
- OpenSubstate::GlobalNonFungibleResourceManager                           ,                    42414,      1.1%
- OpenSubstate::GlobalPackage                                              ,                  2037806,     52.7%
- OpenSubstate::GlobalVirtualSecp256k1Account                              ,                   486087,     12.6%
- OpenSubstate::InternalAccount                                            ,                      786,      0.0%
- OpenSubstate::InternalFungibleVault                                      ,                    94945,      2.5%
- OpenSubstate::InternalGenericComponent                                   ,                    50639,      1.3%
- PinNode                                                                  ,                     2100,      0.1%
- QueryActor                                                               ,                     3500,      0.1%
- ReadSubstate                                                             ,                   162956,      4.2%
=======
Total Cost (XRD)                                                           ,      0.52206049348957016,    100.0%
- Execution Cost (XRD)                                                     ,               0.21369905,     40.9%
- Finalization Cost (XRD)                                                  ,               0.06676395,     12.8%
- Tipping Cost (XRD)                                                       ,                        0,      0.0%
- Storage Cost (XRD)                                                       ,      0.24159749348957016,     46.3%
- Tipping Cost (XRD)                                                       ,                        0,      0.0%
- Royalty Cost (XRD)                                                       ,                        0,      0.0%
Execution Cost Breakdown                                                   ,                  4273981,    100.0%
- AllocateNodeId                                                           ,                     2808,      0.1%
- BeforeInvoke                                                             ,                     3456,      0.1%
- CloseSubstate                                                            ,                    36120,      0.8%
- CreateNode                                                               ,                    14785,      0.3%
- DropNode                                                                 ,                    31229,      0.7%
- EmitEvent                                                                ,                     4052,      0.1%
- LockFee                                                                  ,                      500,      0.0%
- MarkSubstateAsTransient                                                  ,                      200,      0.0%
- MoveModule                                                               ,                     1494,      0.0%
- OpenSubstate::GlobalAccount                                              ,                   289262,      6.8%
- OpenSubstate::GlobalFungibleResourceManager                              ,                   177595,      4.2%
- OpenSubstate::GlobalNonFungibleResourceManager                           ,                    42414,      1.0%
- OpenSubstate::GlobalPackage                                              ,                  2324736,     54.4%
- OpenSubstate::GlobalVirtualSecp256k1Account                              ,                   486772,     11.4%
- OpenSubstate::InternalAccount                                            ,                      786,      0.0%
- OpenSubstate::InternalFungibleVault                                      ,                    96352,      2.3%
- OpenSubstate::InternalGenericComponent                                   ,                    53620,      1.3%
- PinNode                                                                  ,                     2400,      0.1%
- QueryActor                                                               ,                     4000,      0.1%
- ReadSubstate                                                             ,                   175328,      4.1%
>>>>>>> 3462b779
- RunNativeCode::Worktop_drain                                             ,                    13505,      0.3%
- RunNativeCode::Worktop_drop                                              ,                    15385,      0.4%
- RunNativeCode::Worktop_put                                               ,                    18262,      0.5%
- RunNativeCode::create                                                    ,                    31390,      0.8%
- RunNativeCode::create_empty_vault_FungibleResourceManager                ,                    29769,      0.8%
- RunNativeCode::create_with_data                                          ,                    27941,      0.7%
- RunNativeCode::get_amount_FungibleBucket                                 ,                    25095,      0.6%
<<<<<<< HEAD
- RunNativeCode::lock_fee                                                  ,                   103093,      2.7%
- RunNativeCode::on_virtualize                                             ,                    23503,      0.6%
- RunNativeCode::put_FungibleVault                                         ,                    23383,      0.6%
- RunNativeCode::take_FungibleVault                                        ,                    40519,      1.0%
- RunNativeCode::try_deposit_batch_or_abort                                ,                    76963,      2.0%
- RunNativeCode::withdraw                                                  ,                    30320,      0.8%
- ValidateTxPayload                                                        ,                     9880,      0.3%
- VerifyTxSignatures                                                       ,                     7000,      0.2%
- WriteSubstate                                                            ,                     5852,      0.2%
Finalization Cost Breakdown                                                ,                  1030220,    100.0%
- CommitEvents                                                             ,                    30060,      2.9%
- CommitLogs                                                               ,                        0,      0.0%
- CommitStateUpdates::GlobalVirtualSecp256k1Account                        ,                   700113,     68.0%
- CommitStateUpdates::InternalFungibleVault                                ,                   300047,     29.1%
=======
- RunNativeCode::lock_fee                                                  ,                   103093,      2.4%
- RunNativeCode::on_virtualize                                             ,                    23503,      0.5%
- RunNativeCode::put_FungibleVault                                         ,                    23383,      0.5%
- RunNativeCode::take_FungibleVault                                        ,                    40519,      0.9%
- RunNativeCode::try_deposit_batch_or_abort                                ,                    76963,      1.8%
- RunNativeCode::withdraw                                                  ,                    30320,      0.7%
- ValidateTxPayload                                                        ,                     9880,      0.2%
- VerifyTxSignatures                                                       ,                     7000,      0.2%
- WriteSubstate                                                            ,                     6636,      0.2%
Finalization Cost Breakdown                                                ,                  1335279,    100.0%
- CommitEvents                                                             ,                    35069,      2.6%
- CommitLogs                                                               ,                        0,      0.0%
- CommitStateUpdates::GlobalVirtualSecp256k1Account                        ,                   800125,     59.9%
- CommitStateUpdates::InternalFungibleVault                                ,                   500085,     37.5%
>>>>>>> 3462b779
<|MERGE_RESOLUTION|>--- conflicted
+++ resolved
@@ -1,62 +1,31 @@
-<<<<<<< HEAD
-Total Cost (XRD)                                                           ,     0.438510536230458194,    100.0%
-- Execution Cost (XRD)                                                     ,               0.19340365,     44.1%
+Total Cost (XRD)                                                           ,     0.439024273388661293,    100.0%
+- Execution Cost (XRD)                                                     ,               0.19344055,     44.1%
 - Finalization Cost (XRD)                                                  ,                 0.051511,     11.7%
 - Tipping Cost (XRD)                                                       ,                        0,      0.0%
-- Storage Cost (XRD)                                                       ,     0.193595886230458194,     44.1%
+- Storage Cost (XRD)                                                       ,     0.194072723388661293,     44.2%
 - Tipping Cost (XRD)                                                       ,                        0,      0.0%
 - Royalty Cost (XRD)                                                       ,                        0,      0.0%
-Execution Cost Breakdown                                                   ,                  3868073,    100.0%
+Execution Cost Breakdown                                                   ,                  3868811,    100.0%
 - AllocateNodeId                                                           ,                     2392,      0.1%
 - BeforeInvoke                                                             ,                     3178,      0.1%
 - CloseSubstate                                                            ,                    32760,      0.8%
-- CreateNode                                                               ,                    12799,      0.3%
-- DropNode                                                                 ,                    27380,      0.7%
+- CreateNode                                                               ,                    12845,      0.3%
+- DropNode                                                                 ,                    27628,      0.7%
 - EmitEvent                                                                ,                     3480,      0.1%
 - LockFee                                                                  ,                      500,      0.0%
 - MarkSubstateAsTransient                                                  ,                      100,      0.0%
 - MoveModule                                                               ,                      830,      0.0%
-- OpenSubstate::GlobalAccount                                              ,                   248152,      6.4%
-- OpenSubstate::GlobalFungibleResourceManager                              ,                   173409,      4.5%
+- OpenSubstate::GlobalAccount                                              ,                   248156,      6.4%
+- OpenSubstate::GlobalFungibleResourceManager                              ,                   173413,      4.5%
 - OpenSubstate::GlobalNonFungibleResourceManager                           ,                    42414,      1.1%
 - OpenSubstate::GlobalPackage                                              ,                  2037806,     52.7%
-- OpenSubstate::GlobalVirtualSecp256k1Account                              ,                   486087,     12.6%
+- OpenSubstate::GlobalVirtualSecp256k1Account                              ,                   486089,     12.6%
 - OpenSubstate::InternalAccount                                            ,                      786,      0.0%
-- OpenSubstate::InternalFungibleVault                                      ,                    94945,      2.5%
-- OpenSubstate::InternalGenericComponent                                   ,                    50639,      1.3%
+- OpenSubstate::InternalFungibleVault                                      ,                    94951,      2.5%
+- OpenSubstate::InternalGenericComponent                                   ,                    50713,      1.3%
 - PinNode                                                                  ,                     2100,      0.1%
 - QueryActor                                                               ,                     3500,      0.1%
-- ReadSubstate                                                             ,                   162956,      4.2%
-=======
-Total Cost (XRD)                                                           ,      0.52206049348957016,    100.0%
-- Execution Cost (XRD)                                                     ,               0.21369905,     40.9%
-- Finalization Cost (XRD)                                                  ,               0.06676395,     12.8%
-- Tipping Cost (XRD)                                                       ,                        0,      0.0%
-- Storage Cost (XRD)                                                       ,      0.24159749348957016,     46.3%
-- Tipping Cost (XRD)                                                       ,                        0,      0.0%
-- Royalty Cost (XRD)                                                       ,                        0,      0.0%
-Execution Cost Breakdown                                                   ,                  4273981,    100.0%
-- AllocateNodeId                                                           ,                     2808,      0.1%
-- BeforeInvoke                                                             ,                     3456,      0.1%
-- CloseSubstate                                                            ,                    36120,      0.8%
-- CreateNode                                                               ,                    14785,      0.3%
-- DropNode                                                                 ,                    31229,      0.7%
-- EmitEvent                                                                ,                     4052,      0.1%
-- LockFee                                                                  ,                      500,      0.0%
-- MarkSubstateAsTransient                                                  ,                      200,      0.0%
-- MoveModule                                                               ,                     1494,      0.0%
-- OpenSubstate::GlobalAccount                                              ,                   289262,      6.8%
-- OpenSubstate::GlobalFungibleResourceManager                              ,                   177595,      4.2%
-- OpenSubstate::GlobalNonFungibleResourceManager                           ,                    42414,      1.0%
-- OpenSubstate::GlobalPackage                                              ,                  2324736,     54.4%
-- OpenSubstate::GlobalVirtualSecp256k1Account                              ,                   486772,     11.4%
-- OpenSubstate::InternalAccount                                            ,                      786,      0.0%
-- OpenSubstate::InternalFungibleVault                                      ,                    96352,      2.3%
-- OpenSubstate::InternalGenericComponent                                   ,                    53620,      1.3%
-- PinNode                                                                  ,                     2400,      0.1%
-- QueryActor                                                               ,                     4000,      0.1%
-- ReadSubstate                                                             ,                   175328,      4.1%
->>>>>>> 3462b779
+- ReadSubstate                                                             ,                   163056,      4.2%
 - RunNativeCode::Worktop_drain                                             ,                    13505,      0.3%
 - RunNativeCode::Worktop_drop                                              ,                    15385,      0.4%
 - RunNativeCode::Worktop_put                                               ,                    18262,      0.5%
@@ -64,7 +33,6 @@
 - RunNativeCode::create_empty_vault_FungibleResourceManager                ,                    29769,      0.8%
 - RunNativeCode::create_with_data                                          ,                    27941,      0.7%
 - RunNativeCode::get_amount_FungibleBucket                                 ,                    25095,      0.6%
-<<<<<<< HEAD
 - RunNativeCode::lock_fee                                                  ,                   103093,      2.7%
 - RunNativeCode::on_virtualize                                             ,                    23503,      0.6%
 - RunNativeCode::put_FungibleVault                                         ,                    23383,      0.6%
@@ -73,25 +41,9 @@
 - RunNativeCode::withdraw                                                  ,                    30320,      0.8%
 - ValidateTxPayload                                                        ,                     9880,      0.3%
 - VerifyTxSignatures                                                       ,                     7000,      0.2%
-- WriteSubstate                                                            ,                     5852,      0.2%
+- WriteSubstate                                                            ,                     6106,      0.2%
 Finalization Cost Breakdown                                                ,                  1030220,    100.0%
 - CommitEvents                                                             ,                    30060,      2.9%
 - CommitLogs                                                               ,                        0,      0.0%
 - CommitStateUpdates::GlobalVirtualSecp256k1Account                        ,                   700113,     68.0%
-- CommitStateUpdates::InternalFungibleVault                                ,                   300047,     29.1%
-=======
-- RunNativeCode::lock_fee                                                  ,                   103093,      2.4%
-- RunNativeCode::on_virtualize                                             ,                    23503,      0.5%
-- RunNativeCode::put_FungibleVault                                         ,                    23383,      0.5%
-- RunNativeCode::take_FungibleVault                                        ,                    40519,      0.9%
-- RunNativeCode::try_deposit_batch_or_abort                                ,                    76963,      1.8%
-- RunNativeCode::withdraw                                                  ,                    30320,      0.7%
-- ValidateTxPayload                                                        ,                     9880,      0.2%
-- VerifyTxSignatures                                                       ,                     7000,      0.2%
-- WriteSubstate                                                            ,                     6636,      0.2%
-Finalization Cost Breakdown                                                ,                  1335279,    100.0%
-- CommitEvents                                                             ,                    35069,      2.6%
-- CommitLogs                                                               ,                        0,      0.0%
-- CommitStateUpdates::GlobalVirtualSecp256k1Account                        ,                   800125,     59.9%
-- CommitStateUpdates::InternalFungibleVault                                ,                   500085,     37.5%
->>>>>>> 3462b779
+- CommitStateUpdates::InternalFungibleVault                                ,                   300047,     29.1%