--- conflicted
+++ resolved
@@ -541,18 +541,6 @@
         .map(|s| s.substate)
         .map(|s| s.to_runtime().into());
     let resource_manager = resource_manager.ok_or(DisplayError::ResourceManagerNotFound)?;
-<<<<<<< HEAD
-=======
-    let metadata: Option<MetadataSubstate> = substate_store
-        .get_substate(&SubstateId(
-            RENodeId::Global(resource_address.into()),
-            NodeModuleId::Metadata,
-            SubstateOffset::Metadata(MetadataOffset::Metadata),
-        ))
-        .map(|s| s.substate)
-        .map(|s| s.to_runtime().into());
-    let metadata = metadata.ok_or(DisplayError::ResourceManagerNotFound)?;
->>>>>>> 3a76a520
 
     writeln!(
         output,
