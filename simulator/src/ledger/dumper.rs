#![allow(unused_must_use)]
use colored::*;
use radix_engine::blueprints::resource::{NonFungible, ResourceManagerSubstate};
use radix_engine::blueprints::resource::VaultInfoSubstate;
use radix_engine::ledger::*;
use radix_engine::system::node_modules::type_info::TypeInfoSubstate;
use radix_engine::types::*;
use radix_engine_interface::address::AddressDisplayContext;
use radix_engine_interface::api::component::*;
use radix_engine_interface::api::node_modules::metadata::{MetadataEntry, MetadataValue};
use radix_engine_interface::api::package::PackageCodeSubstate;
use radix_engine_interface::api::types::IndexedScryptoValue;
use radix_engine_interface::api::types::RENodeId;
use radix_engine_interface::blueprints::resource::{
    AccessRulesConfig, LiquidFungibleResource, LiquidNonFungibleResource,
};
use radix_engine_interface::network::NetworkDefinition;
use std::collections::VecDeque;
use utils::ContextualDisplay;

use crate::utils::*;

/// Represents an error when displaying an entity.
#[derive(Debug, Clone)]
pub enum DisplayError {
    PackageNotFound,
    ComponentNotFound,
    ResourceManagerNotFound,
    AddressError(AddressError),
}

/// Dump a package into console.
pub fn dump_package<T: ReadableSubstateStore, O: std::io::Write>(
    package_address: PackageAddress,
    substate_store: &T,
    output: &mut O,
) -> Result<(), DisplayError> {
    let bech32_encoder = Bech32Encoder::new(&NetworkDefinition::simulator());
    let package: Option<PackageCodeSubstate> = substate_store
        .get_substate(&SubstateId(
            RENodeId::GlobalObject(package_address.into()),
            NodeModuleId::SELF,
            SubstateOffset::Package(PackageOffset::Code),
        ))
        .map(|s| s.substate)
        .map(|s| s.to_runtime().into());
    let package = package.ok_or(DisplayError::PackageNotFound)?;

    writeln!(
        output,
        "{}: {}",
        "Package".green().bold(),
        package_address.display(&bech32_encoder)
    );
    writeln!(
        output,
        "{}: {} bytes",
        "Code size".green().bold(),
        package.code.len()
    );
    Ok(())
}

struct ComponentStateDump {
    pub raw_state: Option<IndexedScryptoValue>,
    pub owned_vaults: Option<HashSet<ObjectId>>,
    pub package_address: Option<PackageAddress>, // Native components have no package address.
    pub blueprint_name: String,                  // All components have a blueprint, native or not.
    pub access_rules: Option<AccessRulesConfig>, // Virtual Components don't have access rules.
}

/// Dump a component into console.
pub fn dump_component<T: ReadableSubstateStore + QueryableSubstateStore, O: std::io::Write>(
    component_address: ComponentAddress,
    substate_store: &T,
    output: &mut O,
) -> Result<(), DisplayError> {
    let bech32_encoder = Bech32Encoder::new(&NetworkDefinition::simulator());

    // Some branching logic is needed here to deal well with native components. Only `Normal`
    // components have a `TypeInfoSubstate`. Other components require some special handling.
    let component_state_dump = match component_address {
        ComponentAddress::Normal(..) => {
            let type_info_substate: TypeInfoSubstate = substate_store
                .get_substate(&SubstateId(
                    RENodeId::GlobalObject(component_address.into()),
                    NodeModuleId::TypeInfo,
                    SubstateOffset::TypeInfo(TypeInfoOffset::TypeInfo),
                ))
                .map(|s| s.substate)
                .map(|s| s.to_runtime().into())
                .ok_or(DisplayError::ComponentNotFound)?;
            let access_rules_chain_substate = substate_store
                .get_substate(&SubstateId(
                    RENodeId::GlobalObject(component_address.into()),
                    NodeModuleId::AccessRules,
                    SubstateOffset::AccessRules(AccessRulesOffset::AccessRules),
                ))
                .map(|s| s.substate)
                .map(|s| s.to_runtime().method_access_rules().clone())
                .ok_or(DisplayError::ComponentNotFound)?;
            let state: ComponentStateSubstate = substate_store
                .get_substate(&SubstateId(
                    RENodeId::GlobalObject(component_address.into()),
                    NodeModuleId::SELF,
                    SubstateOffset::Component(ComponentOffset::State0),
                ))
                .map(|s| s.substate)
                .map(|s| s.to_runtime().into())
                .unwrap();
<<<<<<< HEAD
=======
            let metadata_substate = substate_store
                .get_substate(&SubstateId(
                    RENodeId::GlobalObject(component_address.into()),
                    NodeModuleId::Metadata,
                    SubstateOffset::Metadata(MetadataOffset::Metadata),
                ))
                .map(|s| s.substate)
                .map(|s| s.to_runtime().metadata().clone())
                .ok_or(DisplayError::ComponentNotFound)?;
>>>>>>> 895c25c0

            let raw_state = IndexedScryptoValue::from_slice(&state.raw).unwrap();
            let (package_address, blueprint_name) = match type_info_substate {
                TypeInfoSubstate::Object { package_address, blueprint_name, ..} => (package_address, blueprint_name),
                _ => panic!("Unexpected"),
            };
            let access_rules = access_rules_chain_substate.access_rules;

            // Find all vaults owned by the component, assuming a tree structure.
            let mut vaults_found: HashSet<ObjectId> = raw_state
                .owned_node_ids()
                .iter()
                .cloned()
                .filter_map(|node_id| match node_id {
                    RENodeId::Object(vault_id) => Some(vault_id),
                    _ => None,
                })
                .collect();
            let mut queue: VecDeque<KeyValueStoreId> = raw_state
                .owned_node_ids()
                .iter()
                .cloned()
                .filter_map(|node_id| match node_id {
                    RENodeId::KeyValueStore(kv_store_id) => Some(kv_store_id),
                    _ => None,
                })
                .collect();

            while !queue.is_empty() {
                let kv_store_id = queue.pop_front().unwrap();
                let (maps, vaults) =
                    dump_kv_store(component_address, &kv_store_id, substate_store, output)?;
                queue.extend(maps);
                vaults_found.extend(vaults);
            }

            ComponentStateDump {
                raw_state: Some(raw_state),
                blueprint_name,
                package_address: Some(package_address),
                access_rules: Some(access_rules),
                owned_vaults: Some(vaults_found),
            }
        }
        ComponentAddress::EcdsaSecp256k1VirtualAccount(..)
        | ComponentAddress::EddsaEd25519VirtualAccount(..) => {
            // Just an account with no vaults.
            ComponentStateDump {
                raw_state: None,
                owned_vaults: Some(HashSet::new()),
                package_address: None, // No package address for native components (yet).
                blueprint_name: "Account".into(),
                access_rules: None,
            }
        }
        ComponentAddress::Account(..) => {
            let account_substate = substate_store
                .get_substate(&SubstateId(
                    RENodeId::GlobalObject(component_address.into()),
                    NodeModuleId::SELF,
                    SubstateOffset::Account(AccountOffset::Account),
                ))
                .map(|s| s.substate)
                .map(|s| s.to_runtime().account().clone())
                .ok_or(DisplayError::ComponentNotFound)?;
            let access_rules_chain_substate = substate_store
                .get_substate(&SubstateId(
                    RENodeId::GlobalObject(component_address.into()),
                    NodeModuleId::AccessRules,
                    SubstateOffset::AccessRules(AccessRulesOffset::AccessRules),
                ))
                .map(|s| s.substate)
                .map(|s| s.to_runtime().method_access_rules().clone())
                .ok_or(DisplayError::ComponentNotFound)?;

            // Getting the vaults in the key-value store of the account
            let vaults = dump_kv_store(
                component_address,
                &account_substate.vaults.key_value_store_id(),
                substate_store,
                output,
            )
            .map(|(_, vault_ids)| vault_ids)?
            .into_iter()
            .collect();

            ComponentStateDump {
                raw_state: None,
                owned_vaults: Some(vaults),
                package_address: None, // No package address for native components (yet).
                blueprint_name: "Account".into(),
                access_rules: Some(access_rules_chain_substate.access_rules),
            }
        }
        ComponentAddress::EcdsaSecp256k1VirtualIdentity(..)
        | ComponentAddress::EddsaEd25519VirtualIdentity(..) => {
            ComponentStateDump {
                raw_state: None,
                owned_vaults: Some(HashSet::new()),
                package_address: None, // No package address for native components (yet).
                blueprint_name: "Identity".into(),
                access_rules: None,
            }
        }
        ComponentAddress::Identity(..) => {
<<<<<<< HEAD
=======
            let metadata_substate = substate_store
                .get_substate(&SubstateId(
                    RENodeId::GlobalObject(component_address.into()),
                    NodeModuleId::Metadata,
                    SubstateOffset::Metadata(MetadataOffset::Metadata),
                ))
                .map(|s| s.substate)
                .map(|s| s.to_runtime().metadata().clone())
                .ok_or(DisplayError::ComponentNotFound)?;
>>>>>>> 895c25c0
            let access_rules_chain_substate = substate_store
                .get_substate(&SubstateId(
                    RENodeId::GlobalObject(component_address.into()),
                    NodeModuleId::AccessRules,
                    SubstateOffset::AccessRules(AccessRulesOffset::AccessRules),
                ))
                .map(|s| s.substate)
                .map(|s| s.to_runtime().method_access_rules().clone())
                .ok_or(DisplayError::ComponentNotFound)?;

            ComponentStateDump {
                raw_state: None,
                owned_vaults: None,
                package_address: None, // No package address for native components (yet).
                blueprint_name: "Identity".into(),
                access_rules: Some(access_rules_chain_substate.access_rules),
            }
        }
        ComponentAddress::AccessController(..) => {
            let access_controller_substate = substate_store
                .get_substate(&SubstateId(
                    RENodeId::GlobalObject(component_address.into()),
                    NodeModuleId::Metadata,
                    SubstateOffset::AccessController(AccessControllerOffset::AccessController),
                ))
                .map(|s| s.substate)
                .map(|s| s.to_runtime().access_controller().clone())
                .ok_or(DisplayError::ComponentNotFound)?;
            let access_rules_chain_substate = substate_store
                .get_substate(&SubstateId(
                    RENodeId::GlobalObject(component_address.into()),
                    NodeModuleId::AccessRules,
                    SubstateOffset::AccessRules(AccessRulesOffset::AccessRules),
                ))
                .map(|s| s.substate)
                .map(|s| s.to_runtime().method_access_rules().clone())
                .ok_or(DisplayError::ComponentNotFound)?;

            ComponentStateDump {
                raw_state: None,
                owned_vaults: Some([access_controller_substate.controlled_asset].into()),
                package_address: None, // No package address for native components (yet).
                blueprint_name: "AccessController".into(),
                access_rules: Some(access_rules_chain_substate.access_rules),
            }
        }
        // For the time being, the above component types are the only "dump-able" ones. We should
        // add more as we go.
        _ => Err(DisplayError::ComponentNotFound)?,
    };

    writeln!(
        output,
        "{}: {}",
        "Component".green().bold(),
        component_address.display(&bech32_encoder),
    );

    if let Some(package_address) = component_state_dump.package_address {
        writeln!(
            output,
            "{}: {{ package_address: {}, blueprint_name: \"{}\" }}",
            "Blueprint".green().bold(),
            package_address.display(&bech32_encoder),
            component_state_dump.blueprint_name
        );
    } else {
        writeln!(
            output,
            "{}: {{ Native Package, blueprint_name: \"{}\" }}",
            "Blueprint".green().bold(),
            component_state_dump.blueprint_name
        );
    }

    if let Some(access_rules) = component_state_dump.access_rules {
        writeln!(output, "{}", "Access Rules".green().bold());
        for (k, v) in access_rules.get_all_method_auth().iter() {
            writeln!(output, "{} {:?} => {:?}", list_item_prefix(false), k, v);
        }
        writeln!(
            output,
            "{} {} => {:?}",
            list_item_prefix(true),
            "Default",
            access_rules.get_default()
        );
    }

    if let Some(raw_state) = component_state_dump.raw_state {
        let value_display_context =
            ScryptoValueDisplayContext::with_optional_bench32(Some(&bech32_encoder));
        writeln!(
            output,
            "{}: {}",
            "State".green().bold(),
            raw_state.display(value_display_context)
        );
    }

    if let Some(vaults) = component_state_dump.owned_vaults {
        dump_resources(&vaults, substate_store, output);
    }

    Ok(())
}

fn dump_kv_store<T: ReadableSubstateStore + QueryableSubstateStore, O: std::io::Write>(
    component_address: ComponentAddress,
    kv_store_id: &KeyValueStoreId,
    substate_store: &T,
    output: &mut O,
) -> Result<(Vec<KeyValueStoreId>, Vec<ObjectId>), DisplayError> {
    let bech32_encoder = Bech32Encoder::new(&NetworkDefinition::simulator());
    let mut owned_kv_stores = Vec::new();
    let mut owned_vaults = Vec::new();
    let map = substate_store.get_kv_store_entries(kv_store_id);
    writeln!(
        output,
        "{}: {}, {}",
        "Key Value Store".green().bold(),
        component_address.to_string(AddressDisplayContext::with_encoder(&bech32_encoder)),
        hex::encode(kv_store_id)
    );
    for (last, (key, substate)) in map.iter().identify_last() {
        let substate = substate.clone().to_runtime();
        if let KeyValueStoreEntrySubstate::Some(value) = &substate.kv_store_entry() {
            let key: ScryptoValue = scrypto_decode(&key).unwrap();
            let value_display_context =
                ScryptoValueDisplayContext::with_optional_bench32(Some(&bech32_encoder));
            writeln!(
                output,
                "{} {} => {}",
                list_item_prefix(last),
                key.display(value_display_context),
                value.display(value_display_context)
            );
            for owned_node in substate.kv_store_entry().owned_node_ids() {
                match owned_node {
                    RENodeId::Object(vault_id) => {
                        owned_vaults.push(vault_id);
                    }
                    RENodeId::KeyValueStore(kv_store_id) => {
                        owned_kv_stores.push(kv_store_id);
                    }
                    _ => {}
                }
            }
        }
    }
    Ok((owned_kv_stores, owned_vaults))
}

fn dump_resources<T: ReadableSubstateStore, O: std::io::Write>(
    vaults: &HashSet<ObjectId>,
    substate_store: &T,
    output: &mut O,
) -> Result<(), DisplayError> {
    let bech32_encoder = Bech32Encoder::new(&NetworkDefinition::simulator());

    writeln!(output, "{}:", "Resources".green().bold());
    for (last, vault_id) in vaults.iter().identify_last() {
        // READ vault info
        let vault_info: VaultInfoSubstate = substate_store
            .get_substate(&SubstateId(
                RENodeId::Object(*vault_id),
                NodeModuleId::SELF,
                SubstateOffset::Vault(VaultOffset::Info),
            ))
            .map(|s| s.substate)
            .map(|s| s.into())
            .unwrap();

        // READ resource manager
        let resource_address = vault_info.resource_address;
        let resource_manager: Option<ResourceManagerSubstate> = substate_store
            .get_substate(&SubstateId(
                RENodeId::GlobalObject(resource_address.into()),
                NodeModuleId::SELF,
                SubstateOffset::ResourceManager(ResourceManagerOffset::ResourceManager),
            ))
            .map(|s| s.substate)
            .map(|s| s.to_runtime().into());
        let resource_manager = resource_manager.ok_or(DisplayError::ResourceManagerNotFound)?;
        let name_metadata: Option<KeyValueStoreEntrySubstate> = substate_store
            .get_substate(&SubstateId(
                RENodeId::Global(resource_address.into()),
                NodeModuleId::Metadata,
                SubstateOffset::KeyValueStore(KeyValueStoreOffset::Entry(
                    scrypto_encode("name").unwrap(),
                )),
            ))
            .map(|s| s.substate)
            .map(|s| s.to_runtime().into());
        let name_metadata = match name_metadata {
            Some(KeyValueStoreEntrySubstate::Some(scrypto_value)) => {
                let entry: MetadataEntry =
                    scrypto_decode(&scrypto_encode(&scrypto_value).unwrap()).unwrap();
                match entry {
                    MetadataEntry::Value(MetadataValue::String(value)) => Some(value),
                    _ => None,
                }
            }
            _ => None,
        }
        .map(|name| format!(", name: \"{}\"", name))
        .unwrap_or(String::new());

        let symbol_metadata: Option<KeyValueStoreEntrySubstate> = substate_store
            .get_substate(&SubstateId(
                RENodeId::GlobalObject(resource_address.into()),
                NodeModuleId::Metadata,
                SubstateOffset::KeyValueStore(KeyValueStoreOffset::Entry(
                    scrypto_encode("symbol").unwrap(),
                )),
            ))
            .map(|s| s.substate)
            .map(|s| s.to_runtime().into());
        let symbol_metadata = match symbol_metadata {
            Some(KeyValueStoreEntrySubstate::Some(scrypto_value)) => {
                let entry: MetadataEntry =
                    scrypto_decode(&scrypto_encode(&scrypto_value).unwrap()).unwrap();
                match entry {
                    MetadataEntry::Value(MetadataValue::String(value)) => Some(value),
                    _ => None,
                }
            }
            _ => None,
        }
        .map(|name| format!(", symbol: \"{}\"", name))
        .unwrap_or(String::new());

        // DUMP resource
        let amount = if vault_info.resource_type.is_fungible() {
            let vault: LiquidFungibleResource = substate_store
                .get_substate(&SubstateId(
                    RENodeId::Object(*vault_id),
                    NodeModuleId::SELF,
                    SubstateOffset::Vault(VaultOffset::LiquidFungible),
                ))
                .map(|s| s.substate)
                .map(|s| s.into())
                .unwrap();
            vault.amount()
        } else {
            let vault: LiquidNonFungibleResource = substate_store
                .get_substate(&SubstateId(
                    RENodeId::Object(*vault_id),
                    NodeModuleId::SELF,
                    SubstateOffset::Vault(VaultOffset::LiquidNonFungible),
                ))
                .map(|s| s.substate)
                .map(|s| s.into())
                .unwrap();
            vault.amount()
        };
        writeln!(
            output,
            "{} {{ amount: {}, resource address: {}{:?}{:?} }}",
            list_item_prefix(last),
            amount,
            resource_address.display(&bech32_encoder),
            name_metadata,
            symbol_metadata,
        );

        // DUMP non-fungibles
        if !vault_info.resource_type.is_fungible() {
            let vault: LiquidNonFungibleResource = substate_store
                .get_substate(&SubstateId(
                    RENodeId::Object(*vault_id),
                    NodeModuleId::SELF,
                    SubstateOffset::Vault(VaultOffset::LiquidNonFungible),
                ))
                .map(|s| s.substate)
                .map(|s| s.into())
                .unwrap();

            let ids = vault.ids();
            for (inner_last, id) in ids.iter().identify_last() {
                let non_fungible: KeyValueStoreEntrySubstate = substate_store
                    .get_substate(&SubstateId(
                        RENodeId::KeyValueStore(resource_manager.nf_store_id.unwrap()),
                        NodeModuleId::SELF,
                        SubstateOffset::KeyValueStore(KeyValueStoreOffset::Entry(
                            scrypto_encode(id).unwrap(),
                        )),
                    ))
                    .map(|s| s.substate.to_runtime())
                    .map(|s| s.into())
                    .unwrap();
                if let KeyValueStoreEntrySubstate::Some(value) = non_fungible {
                    let non_fungible: NonFungible = scrypto_decode(&scrypto_encode(&value).unwrap()).unwrap();

                    let id = IndexedScryptoValue::from_typed(id);
                    let immutable_data =
                        IndexedScryptoValue::from_slice(&non_fungible.immutable_data()).unwrap();
                    let mutable_data =
                        IndexedScryptoValue::from_slice(&non_fungible.mutable_data()).unwrap();
                    let value_display_context =
                        ScryptoValueDisplayContext::with_optional_bench32(Some(&bech32_encoder));
                    writeln!(
                        output,
                        "{}  {} NonFungible {{ id: {}, immutable_data: {}, mutable_data: {} }}",
                        if last { " " } else { "│" },
                        list_item_prefix(inner_last),
                        id.display(value_display_context),
                        immutable_data.display(value_display_context),
                        mutable_data.display(value_display_context)
                    );
                }
            }
        }
    }
    Ok(())
}

/// Dump a resource into console.
pub fn dump_resource_manager<T: ReadableSubstateStore, O: std::io::Write>(
    resource_address: ResourceAddress,
    substate_store: &T,
    output: &mut O,
) -> Result<(), DisplayError> {
    let resource_manager: Option<ResourceManagerSubstate> = substate_store
        .get_substate(&SubstateId(
            RENodeId::GlobalObject(resource_address.into()),
            NodeModuleId::SELF,
            SubstateOffset::ResourceManager(ResourceManagerOffset::ResourceManager),
        ))
        .map(|s| s.substate)
        .map(|s| s.to_runtime().into());
    let resource_manager = resource_manager.ok_or(DisplayError::ResourceManagerNotFound)?;
<<<<<<< HEAD
=======
    let metadata: Option<MetadataSubstate> = substate_store
        .get_substate(&SubstateId(
            RENodeId::GlobalObject(resource_address.into()),
            NodeModuleId::Metadata,
            SubstateOffset::Metadata(MetadataOffset::Metadata),
        ))
        .map(|s| s.substate)
        .map(|s| s.to_runtime().into());
    let metadata = metadata.ok_or(DisplayError::ResourceManagerNotFound)?;
>>>>>>> 895c25c0

    writeln!(
        output,
        "{}: {:?}",
        "Resource Type".green().bold(),
        resource_manager.resource_type
    );
    writeln!(
        output,
        "{}: {}",
        "Total Supply".green().bold(),
        resource_manager.total_supply
    );
    Ok(())
}<|MERGE_RESOLUTION|>--- conflicted
+++ resolved
@@ -108,18 +108,6 @@
                 .map(|s| s.substate)
                 .map(|s| s.to_runtime().into())
                 .unwrap();
-<<<<<<< HEAD
-=======
-            let metadata_substate = substate_store
-                .get_substate(&SubstateId(
-                    RENodeId::GlobalObject(component_address.into()),
-                    NodeModuleId::Metadata,
-                    SubstateOffset::Metadata(MetadataOffset::Metadata),
-                ))
-                .map(|s| s.substate)
-                .map(|s| s.to_runtime().metadata().clone())
-                .ok_or(DisplayError::ComponentNotFound)?;
->>>>>>> 895c25c0
 
             let raw_state = IndexedScryptoValue::from_slice(&state.raw).unwrap();
             let (package_address, blueprint_name) = match type_info_substate {
@@ -225,18 +213,6 @@
             }
         }
         ComponentAddress::Identity(..) => {
-<<<<<<< HEAD
-=======
-            let metadata_substate = substate_store
-                .get_substate(&SubstateId(
-                    RENodeId::GlobalObject(component_address.into()),
-                    NodeModuleId::Metadata,
-                    SubstateOffset::Metadata(MetadataOffset::Metadata),
-                ))
-                .map(|s| s.substate)
-                .map(|s| s.to_runtime().metadata().clone())
-                .ok_or(DisplayError::ComponentNotFound)?;
->>>>>>> 895c25c0
             let access_rules_chain_substate = substate_store
                 .get_substate(&SubstateId(
                     RENodeId::GlobalObject(component_address.into()),
@@ -569,18 +545,6 @@
         .map(|s| s.substate)
         .map(|s| s.to_runtime().into());
     let resource_manager = resource_manager.ok_or(DisplayError::ResourceManagerNotFound)?;
-<<<<<<< HEAD
-=======
-    let metadata: Option<MetadataSubstate> = substate_store
-        .get_substate(&SubstateId(
-            RENodeId::GlobalObject(resource_address.into()),
-            NodeModuleId::Metadata,
-            SubstateOffset::Metadata(MetadataOffset::Metadata),
-        ))
-        .map(|s| s.substate)
-        .map(|s| s.to_runtime().into());
-    let metadata = metadata.ok_or(DisplayError::ResourceManagerNotFound)?;
->>>>>>> 895c25c0
 
     writeln!(
         output,
