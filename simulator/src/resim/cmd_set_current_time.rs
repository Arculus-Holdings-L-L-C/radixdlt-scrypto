use clap::Parser;
use radix_engine::types::*;
use radix_engine_interface::api::node_modules::auth::AuthAddresses;
use radix_engine_interface::blueprints::consensus_manager::{
    ConsensusManagerSetCurrentTimeInput, CONSENSUS_MANAGER_SET_CURRENT_TIME_IDENT,
};
use radix_engine_interface::time::UtcDateTime;
use transaction::model::InstructionV1;

use crate::resim::*;

/// Set the current time
#[derive(Parser, Debug)]
pub struct SetCurrentTime {
    /// UTC date time in ISO-8601 format, up to second precision, such as '2011-12-03T10:15:30Z'.
    pub date_time: UtcDateTime,

    /// Turn on tracing
    #[clap(short, long)]
    pub trace: bool,
}

impl SetCurrentTime {
    pub fn run<O: std::io::Write>(&self, out: &mut O) -> Result<(), Error> {
<<<<<<< HEAD
        let instructions = vec![Instruction::CallMethod {
            address: CONSENSUS_MANAGER.into(),
            method_name: CONSENSUS_MANAGER_SET_CURRENT_TIME_IDENT.to_string(),
            args: to_manifest_value(&ConsensusManagerSetCurrentTimeInput {
=======
        let instructions = vec![InstructionV1::CallMethod {
            address: CLOCK.into(),
            method_name: CLOCK_SET_CURRENT_TIME_IDENT.to_string(),
            args: to_manifest_value(&ClockSetCurrentTimeInput {
>>>>>>> 05414375
                current_time_ms: self.date_time.to_instant().seconds_since_unix_epoch * 1000,
            }),
        }];

        let blobs = vec![];
        let initial_proofs = btreeset![
            AuthAddresses::system_role(),
            AuthAddresses::validator_role(),
        ];
        handle_system_transaction(instructions, blobs, initial_proofs, self.trace, true, out)
            .map(|_| ())
    }
}<|MERGE_RESOLUTION|>--- conflicted
+++ resolved
@@ -22,17 +22,10 @@
 
 impl SetCurrentTime {
     pub fn run<O: std::io::Write>(&self, out: &mut O) -> Result<(), Error> {
-<<<<<<< HEAD
-        let instructions = vec![Instruction::CallMethod {
+        let instructions = vec![InstructionV1::CallMethod {
             address: CONSENSUS_MANAGER.into(),
             method_name: CONSENSUS_MANAGER_SET_CURRENT_TIME_IDENT.to_string(),
             args: to_manifest_value(&ConsensusManagerSetCurrentTimeInput {
-=======
-        let instructions = vec![InstructionV1::CallMethod {
-            address: CLOCK.into(),
-            method_name: CLOCK_SET_CURRENT_TIME_IDENT.to_string(),
-            args: to_manifest_value(&ClockSetCurrentTimeInput {
->>>>>>> 05414375
                 current_time_ms: self.date_time.to_instant().seconds_since_unix_epoch * 1000,
             }),
         }];
