use clap::Parser;
use radix_engine::transaction::*;
use scrypto::rust::collections::*;
use scrypto::types::*;

use crate::resim::*;

/// Create a badge with fixed supply
#[derive(Parser, Debug)]
pub struct NewBadgeFixed {
    /// The total supply
    total_supply: Decimal,

    /// The symbol
    #[clap(long)]
    symbol: Option<String>,

    /// The name
    #[clap(long)]
    name: Option<String>,

    /// The description
    #[clap(long)]
    description: Option<String>,

    /// The website URL
    #[clap(long)]
    url: Option<String>,

<<<<<<< HEAD
    /// The ICON url
    #[clap(long)]
    icon_url: Option<String>,
=======
    let mut configs = get_configs()?;
    let account = configs.default_account.ok_or(Error::NoDefaultAccount)?;
    let mut ledger = RadixEngineDB::with_bootstrap(get_data_dir()?);
    let mut executor =
        TransactionExecutor::new(&mut ledger, configs.current_epoch, configs.nonce, trace);
    let transaction = TransactionBuilder::new(&executor)
        .new_badge_fixed(metadata, supply)
        .call_method_with_all_resources(account.0, "deposit_batch")
        .build(signers)
        .map_err(Error::TransactionConstructionError)?;
    let receipt = executor
        .run(transaction)
        .map_err(Error::TransactionValidationError)?;
>>>>>>> cc3bf622

    /// The transaction signers
    #[clap(short, long)]
    signers: Option<Vec<Address>>,

    /// Turn on tracing
    #[clap(short, long)]
    trace: bool,
}

impl NewBadgeFixed {
    pub fn run(&self) -> Result<(), Error> {
        let mut ledger = FileBasedLedger::with_bootstrap(get_data_dir()?);
        let mut executor = TransactionExecutor::new(&mut ledger, self.trace);
        let default_account = get_default_account()?;
        let default_signers = get_default_signers()?;
        let mut metadata = HashMap::new();
        if let Some(symbol) = self.symbol.clone() {
            metadata.insert("symbol".to_string(), symbol);
        }
        if let Some(name) = self.symbol.clone() {
            metadata.insert("name".to_string(), name);
        }
        if let Some(description) = self.symbol.clone() {
            metadata.insert("description".to_string(), description);
        }
        if let Some(url) = self.symbol.clone() {
            metadata.insert("url".to_string(), url);
        }
        if let Some(icon_url) = self.symbol.clone() {
            metadata.insert("icon_url".to_string(), icon_url);
        };
        let transaction = TransactionBuilder::new(&executor)
            .new_badge_fixed(metadata, self.total_supply)
            .call_method_with_all_resources(default_account, "deposit_batch")
            .build(self.signers.clone().unwrap_or(default_signers))
            .map_err(Error::TransactionConstructionError)?;
        let receipt = executor
            .run(transaction)
            .map_err(Error::TransactionValidationError)?;
        println!("{:?}", receipt);
        receipt.result.map_err(Error::TransactionExecutionError)
    }
}<|MERGE_RESOLUTION|>--- conflicted
+++ resolved
@@ -27,25 +27,9 @@
     #[clap(long)]
     url: Option<String>,
 
-<<<<<<< HEAD
     /// The ICON url
     #[clap(long)]
     icon_url: Option<String>,
-=======
-    let mut configs = get_configs()?;
-    let account = configs.default_account.ok_or(Error::NoDefaultAccount)?;
-    let mut ledger = RadixEngineDB::with_bootstrap(get_data_dir()?);
-    let mut executor =
-        TransactionExecutor::new(&mut ledger, configs.current_epoch, configs.nonce, trace);
-    let transaction = TransactionBuilder::new(&executor)
-        .new_badge_fixed(metadata, supply)
-        .call_method_with_all_resources(account.0, "deposit_batch")
-        .build(signers)
-        .map_err(Error::TransactionConstructionError)?;
-    let receipt = executor
-        .run(transaction)
-        .map_err(Error::TransactionValidationError)?;
->>>>>>> cc3bf622
 
     /// The transaction signers
     #[clap(short, long)]
@@ -58,7 +42,7 @@
 
 impl NewBadgeFixed {
     pub fn run(&self) -> Result<(), Error> {
-        let mut ledger = FileBasedLedger::with_bootstrap(get_data_dir()?);
+        let mut ledger = RadixEngineDB::with_bootstrap(get_data_dir()?);
         let mut executor = TransactionExecutor::new(&mut ledger, self.trace);
         let default_account = get_default_account()?;
         let default_signers = get_default_signers()?;
