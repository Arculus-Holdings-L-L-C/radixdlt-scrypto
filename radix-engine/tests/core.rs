use radix_engine::ledger::TypedInMemorySubstateStore;
use scrypto::core::NetworkDefinition;
use scrypto::prelude::*;
use scrypto_unit::*;
use transaction::builder::ManifestBuilder;

#[test]
fn test_process_and_transaction() {
    let mut store = TypedInMemorySubstateStore::with_bootstrap();
    let mut test_runner = TestRunner::new(true, &mut store);
    let package_address = test_runner.extract_and_publish_package("core");

<<<<<<< HEAD
    let manifest1 = ManifestBuilder::new(Network::LocalSimulator)
        .lock_fee(10.into(), SYS_FAUCET_COMPONENT)
=======
    let manifest1 = ManifestBuilder::new(&NetworkDefinition::local_simulator())
        .lock_fee(10.into(), SYSTEM_COMPONENT)
>>>>>>> b68a6c3e
        .call_function(package_address, "CoreTest", "query", args![])
        .build();
    let receipt1 = test_runner.execute_manifest(manifest1, vec![]);
    receipt1.expect_success();
}

#[test]
fn test_call() {
    let mut store = TypedInMemorySubstateStore::with_bootstrap();
    let mut test_runner = TestRunner::new(true, &mut store);
    let (public_key, _, account) = test_runner.new_account();
    let package_address = test_runner.extract_and_publish_package("core");

<<<<<<< HEAD
    let manifest = ManifestBuilder::new(Network::LocalSimulator)
        .lock_fee(10.into(), SYS_FAUCET_COMPONENT)
=======
    let manifest = ManifestBuilder::new(&NetworkDefinition::local_simulator())
        .lock_fee(10.into(), SYSTEM_COMPONENT)
>>>>>>> b68a6c3e
        .call_function(package_address, "MoveTest", "move_bucket", args![])
        .call_function(package_address, "MoveTest", "move_proof", args![])
        .call_method_with_all_resources(account, "deposit_batch")
        .build();
    let receipt = test_runner.execute_manifest(manifest, vec![public_key]);
    receipt.expect_success();
}<|MERGE_RESOLUTION|>--- conflicted
+++ resolved
@@ -10,13 +10,8 @@
     let mut test_runner = TestRunner::new(true, &mut store);
     let package_address = test_runner.extract_and_publish_package("core");
 
-<<<<<<< HEAD
-    let manifest1 = ManifestBuilder::new(Network::LocalSimulator)
+    let manifest1 = ManifestBuilder::new(&NetworkDefinition::local_simulator())
         .lock_fee(10.into(), SYS_FAUCET_COMPONENT)
-=======
-    let manifest1 = ManifestBuilder::new(&NetworkDefinition::local_simulator())
-        .lock_fee(10.into(), SYSTEM_COMPONENT)
->>>>>>> b68a6c3e
         .call_function(package_address, "CoreTest", "query", args![])
         .build();
     let receipt1 = test_runner.execute_manifest(manifest1, vec![]);
@@ -30,13 +25,8 @@
     let (public_key, _, account) = test_runner.new_account();
     let package_address = test_runner.extract_and_publish_package("core");
 
-<<<<<<< HEAD
-    let manifest = ManifestBuilder::new(Network::LocalSimulator)
+    let manifest = ManifestBuilder::new(&NetworkDefinition::local_simulator())
         .lock_fee(10.into(), SYS_FAUCET_COMPONENT)
-=======
-    let manifest = ManifestBuilder::new(&NetworkDefinition::local_simulator())
-        .lock_fee(10.into(), SYSTEM_COMPONENT)
->>>>>>> b68a6c3e
         .call_function(package_address, "MoveTest", "move_bucket", args![])
         .call_function(package_address, "MoveTest", "move_proof", args![])
         .call_method_with_all_resources(account, "deposit_batch")
