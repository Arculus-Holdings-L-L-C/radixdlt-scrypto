#[rustfmt::skip]
pub mod test_runner;

use crate::test_runner::TestRunner;
use radix_engine::engine::*;
<<<<<<< HEAD
use radix_engine::ledger::*;
use radix_engine::model::{extract_package, BucketError, ResourceContainerError};
use radix_engine::wasm::default_wasm_engine;
use scrypto::prelude::*;
use scrypto::to_struct;
use transaction::builder::TransactionBuilder;
=======
use radix_engine::model::{BucketError, ResourceContainerError};
use scrypto::call_data;
use scrypto::prelude::*;
use transaction::builder::ManifestBuilder;
>>>>>>> 0dba6fd9

#[test]
fn test_bucket() {
    let mut test_runner = TestRunner::new(true);
    let (public_key, _, account) = test_runner.new_account();
    let package_address = test_runner.publish_package("bucket");

<<<<<<< HEAD
    let transaction = TransactionBuilder::new()
        .call_function(package_address, "BucketTest", "combine", to_struct!())
        .call_function(package_address, "BucketTest", "split", to_struct!())
        .call_function(package_address, "BucketTest", "borrow", to_struct!())
        .call_function(package_address, "BucketTest", "query", to_struct!())
=======
    let manifest = ManifestBuilder::new()
        .call_function(package_address, "BucketTest", call_data!(combine()))
        .call_function(package_address, "BucketTest", call_data!(split()))
        .call_function(package_address, "BucketTest", call_data!(borrow()))
        .call_function(package_address, "BucketTest", call_data!(query()))
>>>>>>> 0dba6fd9
        .call_function(
            package_address,
            "BucketTest",
            "test_restricted_transfer",
            to_struct!(),
        )
        .call_function(package_address, "BucketTest", "test_burn", to_struct!())
        .call_function(
            package_address,
            "BucketTest",
            "test_burn_freely",
            to_struct!(),
        )
        .call_function(
            package_address,
            "BucketTest",
            "create_empty_bucket_fungible",
            to_struct!(),
        )
        .call_function(
            package_address,
            "BucketTest",
            "create_empty_bucket_non_fungible",
            to_struct!(),
        )
        .call_method_with_all_resources(account, "deposit_batch")
        .build();
    let receipt = test_runner.execute_manifest(manifest, vec![public_key]);
    receipt.result.expect("It should work");
}

#[test]
fn test_bucket_of_badges() {
    let mut test_runner = TestRunner::new(true);
    let (public_key, _, account) = test_runner.new_account();
    let package_address = test_runner.publish_package("bucket");

<<<<<<< HEAD
    let transaction = TransactionBuilder::new()
        .call_function(package_address, "BadgeTest", "combine", to_struct!())
        .call_function(package_address, "BadgeTest", "split", to_struct!())
        .call_function(package_address, "BadgeTest", "borrow", to_struct!())
        .call_function(package_address, "BadgeTest", "query", to_struct!())
=======
    let manifest = ManifestBuilder::new()
        .call_function(package_address, "BadgeTest", call_data!(combine()))
        .call_function(package_address, "BadgeTest", call_data!(split()))
        .call_function(package_address, "BadgeTest", call_data!(borrow()))
        .call_function(package_address, "BadgeTest", call_data!(query()))
>>>>>>> 0dba6fd9
        .call_method_with_all_resources(account, "deposit_batch")
        .build();
    let receipt = test_runner.execute_manifest(manifest, vec![public_key]);
    receipt.result.expect("It should work");
}

#[test]
fn test_take_with_invalid_granularity() {
    // Arrange
    let mut test_runner = TestRunner::new(true);
    let (public_key, _, account) = test_runner.new_account();
    let resource_address = test_runner.create_fungible_resource(100.into(), 2, account);
    let package_address = test_runner.publish_package("bucket");

    // Act
    let manifest = ManifestBuilder::new()
        .call_function_with_abi(
            package_address,
            "BucketTest",
            "take_from_bucket",
            vec![format!("100,{}", resource_address), "1.123".to_owned()],
            Some(account),
            &test_runner.export_abi(package_address, "BucketTest"),
        )
        .unwrap()
        .build();
    let receipt = test_runner.execute_manifest(manifest, vec![public_key]);
    println!("{:?}", receipt);

    // Assert
    assert_eq!(
        receipt.result,
        Err(RuntimeError::BucketError(
            BucketError::ResourceContainerError(ResourceContainerError::InvalidAmount(
                dec!("1.123"),
                2
            ))
        ))
    );
}

#[test]
fn test_take_with_negative_amount() {
    // Arrange
    let mut test_runner = TestRunner::new(true);
    let (public_key, _, account) = test_runner.new_account();
    let resource_address = test_runner.create_fungible_resource(100.into(), 2, account);
    let package_address = test_runner.publish_package("bucket");

    // Act
    let manifest = ManifestBuilder::new()
        .call_function_with_abi(
            package_address,
            "BucketTest",
            "take_from_bucket",
            vec![format!("100,{}", resource_address), "-2".to_owned()],
            Some(account),
            &test_runner.export_abi(package_address, "BucketTest"),
        )
        .unwrap()
        .build();
    let receipt = test_runner.execute_manifest(manifest, vec![public_key]);
    println!("{:?}", receipt);

    // Assert
    assert_eq!(
        receipt.result,
        Err(RuntimeError::BucketError(
            BucketError::ResourceContainerError(ResourceContainerError::InvalidAmount(
                dec!("-2"),
                2
            ))
        ))
    );
}

#[test]
fn create_empty_bucket() {
    // Arrange
    let mut test_runner = TestRunner::new(true);
    let (public_key, _, account) = test_runner.new_account();

    // Act
    let manifest = ManifestBuilder::new()
        .take_from_worktop(scrypto::prelude::RADIX_TOKEN, |builder, _bucket_id| builder)
        .take_from_worktop_by_amount(
            Decimal::zero(),
            scrypto::prelude::RADIX_TOKEN,
            |builder, _bucket_id| builder,
        )
        .take_from_worktop_by_ids(
            &BTreeSet::new(),
            scrypto::prelude::RADIX_TOKEN,
            |builder, _bucket_id| builder,
        )
        .call_method_with_all_resources(account, "deposit_batch")
        .build();
    let receipt = test_runner.execute_manifest(manifest, vec![public_key]);
    println!("{:?}", receipt);

    // Assert
    receipt.result.expect("It should work");
}<|MERGE_RESOLUTION|>--- conflicted
+++ resolved
@@ -3,19 +3,10 @@
 
 use crate::test_runner::TestRunner;
 use radix_engine::engine::*;
-<<<<<<< HEAD
-use radix_engine::ledger::*;
-use radix_engine::model::{extract_package, BucketError, ResourceContainerError};
-use radix_engine::wasm::default_wasm_engine;
+use radix_engine::model::{BucketError, ResourceContainerError};
 use scrypto::prelude::*;
 use scrypto::to_struct;
-use transaction::builder::TransactionBuilder;
-=======
-use radix_engine::model::{BucketError, ResourceContainerError};
-use scrypto::call_data;
-use scrypto::prelude::*;
 use transaction::builder::ManifestBuilder;
->>>>>>> 0dba6fd9
 
 #[test]
 fn test_bucket() {
@@ -23,19 +14,11 @@
     let (public_key, _, account) = test_runner.new_account();
     let package_address = test_runner.publish_package("bucket");
 
-<<<<<<< HEAD
-    let transaction = TransactionBuilder::new()
+    let manifest = ManifestBuilder::new()
         .call_function(package_address, "BucketTest", "combine", to_struct!())
         .call_function(package_address, "BucketTest", "split", to_struct!())
         .call_function(package_address, "BucketTest", "borrow", to_struct!())
         .call_function(package_address, "BucketTest", "query", to_struct!())
-=======
-    let manifest = ManifestBuilder::new()
-        .call_function(package_address, "BucketTest", call_data!(combine()))
-        .call_function(package_address, "BucketTest", call_data!(split()))
-        .call_function(package_address, "BucketTest", call_data!(borrow()))
-        .call_function(package_address, "BucketTest", call_data!(query()))
->>>>>>> 0dba6fd9
         .call_function(
             package_address,
             "BucketTest",
@@ -73,19 +56,11 @@
     let (public_key, _, account) = test_runner.new_account();
     let package_address = test_runner.publish_package("bucket");
 
-<<<<<<< HEAD
-    let transaction = TransactionBuilder::new()
+    let manifest = ManifestBuilder::new()
         .call_function(package_address, "BadgeTest", "combine", to_struct!())
         .call_function(package_address, "BadgeTest", "split", to_struct!())
         .call_function(package_address, "BadgeTest", "borrow", to_struct!())
         .call_function(package_address, "BadgeTest", "query", to_struct!())
-=======
-    let manifest = ManifestBuilder::new()
-        .call_function(package_address, "BadgeTest", call_data!(combine()))
-        .call_function(package_address, "BadgeTest", call_data!(split()))
-        .call_function(package_address, "BadgeTest", call_data!(borrow()))
-        .call_function(package_address, "BadgeTest", call_data!(query()))
->>>>>>> 0dba6fd9
         .call_method_with_all_resources(account, "deposit_batch")
         .build();
     let receipt = test_runner.execute_manifest(manifest, vec![public_key]);
