use radix_engine::errors::RuntimeError;
use radix_engine::ledger::*;
use radix_engine::model::*;
use radix_engine::transaction::*;
use scrypto::prelude::*;

pub fn compile(name: &str) -> Vec<u8> {
    compile_package!(format!("./tests/{}", name), name.replace("-", "_"))
}

fn fungible_amount() -> ResourceSpecification {
    ResourceSpecification::Fungible {
        amount: Decimal(100),
        resource_def_id: RADIX_TOKEN,
    }
}

fn create_restricted_transfer_token(
    executor: &mut TransactionExecutor<InMemorySubstateStore>,
    account: ComponentId,
) -> (ResourceDefId, ResourceDefId) {
    let auth_resource_def_id = create_non_fungible_resource(executor, account);

    let package = executor
        .publish_package(&compile("resource_creator"))
        .unwrap();
    let transaction = TransactionBuilder::new(executor)
        .call_function(
            package,
            "ResourceCreator",
            "create_restricted_transfer",
            vec![auth_resource_def_id.to_string()],
            Some(account),
        )
        .call_method_with_all_resources(account, "deposit_batch")
        .build(vec![])
        .unwrap();
    let receipt = executor.run(transaction).unwrap();
    (auth_resource_def_id, receipt.new_resource_def_ids[0])
}

fn create_non_fungible_resource(
    executor: &mut TransactionExecutor<InMemorySubstateStore>,
    account: ComponentId,
) -> ResourceDefId {
    let package = executor
        .publish_package(&compile("resource_creator"))
        .unwrap();
    let transaction = TransactionBuilder::new(executor)
        .call_function(
            package,
            "ResourceCreator",
            "create_non_fungible_fixed",
            vec![],
            Some(account),
        )
        .call_method_with_all_resources(account, "deposit_batch")
        .build(vec![])
        .unwrap();
    let receipt = executor.run(transaction).unwrap();
    receipt.new_resource_def_ids[0]
}

#[test]
fn can_withdraw_from_my_account() {
    // Arrange
    let mut ledger = InMemorySubstateStore::with_bootstrap();
    let mut executor = TransactionExecutor::new(&mut ledger, true);
    let (key, account) = executor.new_public_key_with_account();
    let (_, other_account) = executor.new_public_key_with_account();

    // Act
    let transaction = TransactionBuilder::new(&executor)
        .withdraw_from_account(&fungible_amount(), account)
        .call_method_with_all_resources(other_account, "deposit_batch")
        .build(vec![key])
        .unwrap();
    let result = executor.run(transaction);

    // Assert
    assert!(result.unwrap().result.is_ok());
}

#[test]
fn can_withdraw_non_fungible_from_my_account() {
    // Arrange
    let mut ledger = InMemorySubstateStore::with_bootstrap();
    let mut executor = TransactionExecutor::new(&mut ledger, true);
    let (key, account) = executor.new_public_key_with_account();
    let (_, other_account) = executor.new_public_key_with_account();
    let resource_def_id = create_non_fungible_resource(&mut executor, account);
    let non_fungible_amount = ResourceSpecification::NonFungible {
<<<<<<< HEAD
        ids: BTreeSet::from([NonFungibleId::from(1)]),
        resource_def_id: non_fungible_resource_def_id,
=======
        keys: BTreeSet::from([NonFungibleId::from(1)]),
        resource_def_id,
>>>>>>> 4ec4643a
    };

    // Act
    let transaction = TransactionBuilder::new(&executor)
        .withdraw_from_account(&non_fungible_amount, account)
        .call_method_with_all_resources(other_account, "deposit_batch")
        .build(vec![key])
        .unwrap();
    let result = executor.run(transaction);

    // Assert
    println!("{:?}", result);
    assert!(result.unwrap().result.is_ok());
}

#[test]
fn cannot_withdraw_from_other_account() {
    // Arrange
    let mut ledger = InMemorySubstateStore::with_bootstrap();
    let mut executor = TransactionExecutor::new(&mut ledger, true);
    let (_, account) = executor.new_public_key_with_account();
    let (other_key, other_account) = executor.new_public_key_with_account();
    let transaction = TransactionBuilder::new(&executor)
        .withdraw_from_account(&fungible_amount(), account)
        .call_method_with_all_resources(other_account, "deposit_batch")
        .build(vec![other_key])
        .unwrap();

    // Act
    let result = executor.run(transaction).unwrap();

    // Assert
    let runtime_error = result.result.expect_err("Should be runtime error");
    assert_eq!(runtime_error, RuntimeError::NotAuthorized);
}

#[test]
fn cannot_withdraw_restricted_transfer_from_my_account_with_no_auth() {
    // Arrange
    let mut ledger = InMemorySubstateStore::with_bootstrap();
    let mut executor = TransactionExecutor::new(&mut ledger, true);
    let (key, account) = executor.new_public_key_with_account();
    let (_, other_account) = executor.new_public_key_with_account();
    let (_, token_resource_def_id) = create_restricted_transfer_token(&mut executor, account);
    let fungible_amount = ResourceSpecification::Fungible {
        amount: Decimal::one(),
        resource_def_id: token_resource_def_id,
    };

    // Act
    let transaction = TransactionBuilder::new(&executor)
        .withdraw_from_account(&fungible_amount, account)
        .call_method_with_all_resources(other_account, "deposit_batch")
        .build(vec![key])
        .unwrap();
    let result = executor.run(transaction).unwrap();

    // Assert
    let err = result.result.expect_err("Should be a runtime error");
    assert_eq!(
        err,
        RuntimeError::ResourceDefError(ResourceDefError::PermissionNotAllowed)
    );
}

#[test]
fn account_to_bucket_to_account() {
    // Arrange
    let mut ledger = InMemorySubstateStore::with_bootstrap();
    let mut executor = TransactionExecutor::new(&mut ledger, true);
    let (key, account) = executor.new_public_key_with_account();
    let amount = fungible_amount();
    let transaction = TransactionBuilder::new(&executor)
        .withdraw_from_account(&amount, account)
        .take_from_worktop(&amount, |builder, bucket_id| {
            builder
                .add_instruction(Instruction::CallMethod {
                    component_id: account,
                    method: "deposit".to_owned(),
                    args: vec![scrypto_encode(&scrypto::resource::Bucket(bucket_id))],
                })
                .0
        })
        .build(vec![key])
        .unwrap();

    // Act
    let result = executor.run(transaction);

    // Assert
    assert!(result.unwrap().result.is_ok());
}<|MERGE_RESOLUTION|>--- conflicted
+++ resolved
@@ -90,13 +90,8 @@
     let (_, other_account) = executor.new_public_key_with_account();
     let resource_def_id = create_non_fungible_resource(&mut executor, account);
     let non_fungible_amount = ResourceSpecification::NonFungible {
-<<<<<<< HEAD
         ids: BTreeSet::from([NonFungibleId::from(1)]),
-        resource_def_id: non_fungible_resource_def_id,
-=======
-        keys: BTreeSet::from([NonFungibleId::from(1)]),
         resource_def_id,
->>>>>>> 4ec4643a
     };
 
     // Act
