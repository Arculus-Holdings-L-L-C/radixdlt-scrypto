--- conflicted
+++ resolved
@@ -382,13 +382,9 @@
             _ => Err(UnknownMethod),
         }?;
 
-<<<<<<< HEAD
-        system_api.return_value_mut(value_ref);
-=======
         system_api
-            .return_value_mut(value_id, value_ref)
+            .return_value_mut(value_ref)
             .map_err(ProofError::CostingError)?;
->>>>>>> a15b3940
         Ok(rtn)
     }
 
