--- conflicted
+++ resolved
@@ -1,5 +1,5 @@
 use radix_engine_lib::component::PackagePublishInvocation;
-use radix_engine_lib::data::{ScryptoValue, ScryptoValueReplaceError};
+use radix_engine_lib::data::{IndexedScryptoValue, ValueReplacingError};
 use radix_engine_lib::engine::api::{SysInvokableNative, Syscalls};
 use radix_engine_lib::engine::types::{
     BucketId, GlobalAddress, NativeFn, NativeFunction, NativeFunctionIdent, NativeMethodIdent,
@@ -135,15 +135,9 @@
     }
 
     fn process_expressions<'a, Y>(
-<<<<<<< HEAD
-        args: ScryptoValue,
+        args: IndexedScryptoValue,
         env: &mut Y,
-    ) -> Result<ScryptoValue, InvokeError<TransactionProcessorError>>
-=======
-        args: IndexedScryptoValue,
-        system_api: &mut Y,
     ) -> Result<IndexedScryptoValue, InvokeError<TransactionProcessorError>>
->>>>>>> dcce90e0
     where
         Y: Syscalls<RuntimeError> + SysInvokableNative<RuntimeError>,
     {
@@ -244,17 +238,15 @@
             .create_node(RENode::Worktop(WorktopSubstate::new()))
             .map_err(InvokeError::Downstream)?;
 
-        env
-            .emit_event(Event::Runtime(RuntimeEvent::PreExecuteManifest))
+        env.emit_event(Event::Runtime(RuntimeEvent::PreExecuteManifest))
             .map_err(InvokeError::Downstream)?;
 
         for (idx, inst) in input.instructions.as_ref().iter().enumerate() {
-            env
-                .emit_event(Event::Runtime(RuntimeEvent::PreExecuteInstruction {
-                    instruction_index: idx,
-                    instruction: &inst,
-                }))
-                .map_err(InvokeError::Downstream)?;
+            env.emit_event(Event::Runtime(RuntimeEvent::PreExecuteInstruction {
+                instruction_index: idx,
+                instruction: &inst,
+            }))
+            .map_err(InvokeError::Downstream)?;
 
             let result = match inst {
                 Instruction::TakeFromWorktop { resource_address } => id_allocator
@@ -305,68 +297,32 @@
                 Instruction::ReturnToWorktop { bucket_id } => bucket_id_mapping
                     .remove(bucket_id)
                     .map(|real_id| {
-<<<<<<< HEAD
                         Worktop::sys_put(radix_engine_lib::resource::Bucket(real_id), env)
-                            .map(|rtn| ScryptoValue::from_typed(&rtn))
-=======
-                        system_api
-                            .invoke(WorktopPutInvocation {
-                                bucket: scrypto::resource::Bucket(real_id),
-                            })
                             .map(|rtn| IndexedScryptoValue::from_typed(&rtn))
->>>>>>> dcce90e0
                             .map_err(InvokeError::Downstream)
                     })
                     .unwrap_or(Err(InvokeError::Error(
                         TransactionProcessorError::BucketNotFound(*bucket_id),
                     ))),
-<<<<<<< HEAD
                 Instruction::AssertWorktopContains { resource_address } => {
                     Worktop::sys_assert_contains(*resource_address, env)
-                        .map(|rtn| ScryptoValue::from_typed(&rtn))
+                        .map(|rtn| IndexedScryptoValue::from_typed(&rtn))
                         .map_err(InvokeError::Downstream)
                 }
                 Instruction::AssertWorktopContainsByAmount {
                     amount,
                     resource_address,
                 } => Worktop::sys_assert_contains_amount(*resource_address, *amount, env)
-                    .map(|rtn| ScryptoValue::from_typed(&rtn))
-=======
-                Instruction::AssertWorktopContains { resource_address } => system_api
-                    .invoke(WorktopAssertContainsInvocation {
-                        resource_address: *resource_address,
-                    })
                     .map(|rtn| IndexedScryptoValue::from_typed(&rtn))
-                    .map_err(InvokeError::Downstream),
-                Instruction::AssertWorktopContainsByAmount {
-                    amount,
-                    resource_address,
-                } => system_api
-                    .invoke(WorktopAssertContainsAmountInvocation {
-                        amount: *amount,
-                        resource_address: *resource_address,
-                    })
-                    .map(|rtn| IndexedScryptoValue::from_typed(&rtn))
->>>>>>> dcce90e0
                     .map_err(InvokeError::Downstream),
                 Instruction::AssertWorktopContainsByIds {
                     ids,
                     resource_address,
-<<<<<<< HEAD
                 } => {
                     Worktop::sys_assert_contains_non_fungibles(*resource_address, ids.clone(), env)
-                        .map(|rtn| ScryptoValue::from_typed(&rtn))
+                        .map(|rtn| IndexedScryptoValue::from_typed(&rtn))
                         .map_err(InvokeError::Downstream)
                 }
-=======
-                } => system_api
-                    .invoke(WorktopAssertContainsNonFungiblesInvocation {
-                        ids: ids.clone(),
-                        resource_address: *resource_address,
-                    })
-                    .map(|rtn| IndexedScryptoValue::from_typed(&rtn))
-                    .map_err(InvokeError::Downstream),
->>>>>>> dcce90e0
 
                 Instruction::PopFromAuthZone {} => id_allocator
                     .new_proof_id()
@@ -383,16 +339,8 @@
                     }),
                 Instruction::ClearAuthZone => {
                     proof_id_mapping.clear();
-<<<<<<< HEAD
                     ComponentAuthZone::sys_clear(env)
-                        .map(|rtn| ScryptoValue::from_typed(&rtn))
-=======
-                    system_api
-                        .invoke(AuthZoneClearInvocation {
-                            receiver: auth_zone_id,
-                        })
                         .map(|rtn| IndexedScryptoValue::from_typed(&rtn))
->>>>>>> dcce90e0
                         .map_err(InvokeError::Downstream)
                 }
                 Instruction::PushToAuthZone { proof_id } => proof_id_mapping
@@ -401,18 +349,9 @@
                         TransactionProcessorError::ProofNotFound(*proof_id),
                     ))
                     .and_then(|real_id| {
-<<<<<<< HEAD
                         let proof = radix_engine_lib::resource::Proof(real_id);
                         ComponentAuthZone::sys_push(proof, env)
-                            .map(|rtn| ScryptoValue::from_typed(&rtn))
-=======
-                        system_api
-                            .invoke(AuthZonePushInvocation {
-                                receiver: auth_zone_id,
-                                proof: scrypto::resource::Proof(real_id),
-                            })
                             .map(|rtn| IndexedScryptoValue::from_typed(&rtn))
->>>>>>> dcce90e0
                             .map_err(InvokeError::Downstream)
                     }),
                 Instruction::CreateProofFromAuthZone { resource_address } => id_allocator
@@ -437,7 +376,6 @@
                         InvokeError::Error(TransactionProcessorError::IdAllocationError(e))
                     })
                     .and_then(|new_id| {
-<<<<<<< HEAD
                         ComponentAuthZone::sys_create_proof_by_amount(
                             *amount,
                             *resource_address,
@@ -446,21 +384,8 @@
                         .map_err(InvokeError::Downstream)
                         .map(|proof| {
                             proof_id_mapping.insert(new_id, proof.0);
-                            ScryptoValue::from_typed(&proof)
+                            IndexedScryptoValue::from_typed(&proof)
                         })
-=======
-                        system_api
-                            .invoke(AuthZoneCreateProofByAmountInvocation {
-                                amount: *amount,
-                                resource_address: *resource_address,
-                                receiver: auth_zone_id,
-                            })
-                            .map_err(InvokeError::Downstream)
-                            .map(|proof| {
-                                proof_id_mapping.insert(new_id, proof.0);
-                                IndexedScryptoValue::from_typed(&proof)
-                            })
->>>>>>> dcce90e0
                     }),
                 Instruction::CreateProofFromAuthZoneByIds {
                     ids,
@@ -528,16 +453,10 @@
                 Instruction::DropProof { proof_id } => proof_id_mapping
                     .remove(proof_id)
                     .map(|real_id| {
-<<<<<<< HEAD
                         let proof = radix_engine_lib::resource::Proof(real_id);
                         proof
                             .sys_drop(env)
-                            .map(|_| ScryptoValue::unit())
-=======
-                        system_api
-                            .drop_node(RENodeId::Proof(real_id))
                             .map(|_| IndexedScryptoValue::unit())
->>>>>>> dcce90e0
                             .map_err(InvokeError::Downstream)
                     })
                     .unwrap_or(Err(InvokeError::Error(
@@ -548,19 +467,11 @@
                         let proof = radix_engine_lib::resource::Proof(real_id);
                         proof
                             .sys_drop(env)
-                            .map(|_| ScryptoValue::unit())
+                            .map(|_| IndexedScryptoValue::unit())
                             .map_err(InvokeError::Downstream)?;
                     }
-<<<<<<< HEAD
                     ComponentAuthZone::sys_clear(env)
-                        .map(|rtn| ScryptoValue::from_typed(&rtn))
-=======
-                    system_api
-                        .invoke(AuthZoneClearInvocation {
-                            receiver: auth_zone_id,
-                        })
                         .map(|rtn| IndexedScryptoValue::from_typed(&rtn))
->>>>>>> dcce90e0
                         .map_err(InvokeError::Downstream)
                 }
                 Instruction::CallFunction {
@@ -581,17 +492,8 @@
                     .and_then(|result| {
                         // Auto move into auth_zone
                         for (proof_id, _) in &result.proof_ids {
-<<<<<<< HEAD
                             let proof = radix_engine_lib::resource::Proof(*proof_id);
                             ComponentAuthZone::sys_push(proof, env)
-=======
-                            system_api
-                                .invoke(AuthZonePushInvocation {
-                                    receiver: auth_zone_id,
-                                    proof: scrypto::resource::Proof(*proof_id),
-                                })
-                                .map(|rtn| IndexedScryptoValue::from_typed(&rtn))
->>>>>>> dcce90e0
                                 .map_err(InvokeError::Downstream)?;
                         }
                         // Auto move into worktop
@@ -617,17 +519,8 @@
                     .and_then(|result| {
                         // Auto move into auth_zone
                         for (proof_id, _) in &result.proof_ids {
-<<<<<<< HEAD
                             let proof = radix_engine_lib::resource::Proof(*proof_id);
                             ComponentAuthZone::sys_push(proof, env)
-=======
-                            system_api
-                                .invoke(AuthZonePushInvocation {
-                                    receiver: auth_zone_id,
-                                    proof: scrypto::resource::Proof(*proof_id),
-                                })
-                                .map(|rtn| IndexedScryptoValue::from_typed(&rtn))
->>>>>>> dcce90e0
                                 .map_err(InvokeError::Downstream)?;
                         }
                         // Auto move into worktop
@@ -726,16 +619,14 @@
             }?;
             outputs.push(result);
 
-            env
-                .emit_event(Event::Runtime(RuntimeEvent::PostExecuteInstruction {
-                    instruction_index: idx,
-                    instruction: &inst,
-                }))
-                .map_err(InvokeError::Downstream)?;
+            env.emit_event(Event::Runtime(RuntimeEvent::PostExecuteInstruction {
+                instruction_index: idx,
+                instruction: &inst,
+            }))
+            .map_err(InvokeError::Downstream)?;
         }
 
-        env
-            .emit_event(Event::Runtime(RuntimeEvent::PostExecuteManifest))
+        env.emit_event(Event::Runtime(RuntimeEvent::PostExecuteManifest))
             .map_err(InvokeError::Downstream)?;
 
         Ok(outputs
