--- conflicted
+++ resolved
@@ -38,12 +38,8 @@
         let native_package_code_id = u64::from_be_bytes(code);
 
         let instance = NativeVmInstance {
-<<<<<<< HEAD
             package_address: *package_address,
-            native_package_code_id: code[0],
-=======
             native_package_code_id,
->>>>>>> 35bab194
         };
 
         Ok(instance)
@@ -51,14 +47,10 @@
 }
 
 pub struct NativeVmInstance {
-<<<<<<< HEAD
     // Used by profiling
     #[allow(dead_code)]
     package_address: PackageAddress,
-    native_package_code_id: u8,
-=======
     native_package_code_id: u64,
->>>>>>> 35bab194
 }
 
 impl VmInvoke for NativeVmInstance {
