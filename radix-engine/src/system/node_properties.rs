use crate::errors::{KernelError, RuntimeError};
use crate::kernel::actor::{Actor, ActorIdentifier, ExecutionMode};
use crate::types::*;
use radix_engine_interface::api::node_modules::auth::ACCESS_RULES_BLUEPRINT;
use radix_engine_interface::api::node_modules::metadata::METADATA_BLUEPRINT;
use radix_engine_interface::api::node_modules::royalty::COMPONENT_ROYALTY_BLUEPRINT;
use radix_engine_interface::api::substate_api::LockFlags;
use radix_engine_interface::blueprints::resource::{
    BUCKET_BLUEPRINT, PROOF_BLUEPRINT, WORKTOP_BLUEPRINT,
};
use radix_engine_interface::constants::*;

pub struct VisibilityProperties;

impl VisibilityProperties {
    pub fn check_drop_node_visibility(
        mode: ExecutionMode,
        actor: &Actor,
        package_address: PackageAddress,
        blueprint: &str,
    ) -> bool {
        match mode {
            ExecutionMode::Kernel => true,
            ExecutionMode::KernelModule => true,
            ExecutionMode::AutoDrop => {
                if package_address.eq(&RESOURCE_MANAGER_PACKAGE) && blueprint.eq(PROOF_BLUEPRINT) {
                    actor
                        .fn_identifier
                        .package_address
                        .eq(&RESOURCE_MANAGER_PACKAGE)
                        && actor.fn_identifier.blueprint_name.eq(PROOF_BLUEPRINT)
                } else {
                    false
                }
            }
            ExecutionMode::Client => {
                match (package_address, blueprint) {
                    (RESOURCE_MANAGER_PACKAGE, WORKTOP_BLUEPRINT) => true, // TODO: Remove
                    (METADATA_PACKAGE, METADATA_BLUEPRINT)
                    | (ROYALTY_PACKAGE, COMPONENT_ROYALTY_BLUEPRINT)
                    | (ACCESS_RULES_PACKAGE, ACCESS_RULES_BLUEPRINT) => true, // TODO: This is required for current implementation of globalize, maybe there's a better way
                    _ => package_address.eq(&actor.fn_identifier.package_address),
                }
            }
            _ => return false,
        }
    }

    pub fn check_substate_access(
        mode: ExecutionMode,
        actor: &Actor,
        node_id: RENodeId,
        offset: SubstateOffset,
        flags: LockFlags,
    ) -> bool {
        let read_only = flags == LockFlags::read_only();

        // TODO: Cleanup and reduce to least privilege
        match (mode, offset) {
            (ExecutionMode::Kernel, offset) => match offset {
                SubstateOffset::TypeInfo(TypeInfoOffset::TypeInfo) => true,
                _ => false, // Protect ourselves!
            },
            (ExecutionMode::Resolver, offset) => match offset {
                SubstateOffset::TypeInfo(TypeInfoOffset::TypeInfo) => read_only,
                SubstateOffset::Package(PackageOffset::CodeType) => read_only,
                SubstateOffset::Package(PackageOffset::Info) => read_only,
                SubstateOffset::Bucket(BucketOffset::Info) => read_only,
                _ => false,
            },
            (ExecutionMode::AutoDrop, offset) => match offset {
                SubstateOffset::TypeInfo(TypeInfoOffset::TypeInfo) => true,
                _ => false,
            },
            (ExecutionMode::DropNode, offset) => match offset {
                SubstateOffset::TypeInfo(TypeInfoOffset::TypeInfo) => true,
                SubstateOffset::Bucket(BucketOffset::Info) => true,
                SubstateOffset::Proof(ProofOffset::Info) => true,
                SubstateOffset::AuthZoneStack(AuthZoneStackOffset::AuthZoneStack) => true,
                SubstateOffset::Proof(..) => true,
                SubstateOffset::Worktop(WorktopOffset::Worktop) => true,
                _ => false,
            },
            (ExecutionMode::KernelModule, offset) => match offset {
                // TODO: refine based on specific module
                SubstateOffset::AuthZoneStack(AuthZoneStackOffset::AuthZoneStack) => true,
                SubstateOffset::ResourceManager(ResourceManagerOffset::ResourceManager) => {
                    read_only
                }
                SubstateOffset::Vault(..) => true,
                SubstateOffset::Bucket(..) => read_only,
                SubstateOffset::Proof(..) => true,
                SubstateOffset::Package(PackageOffset::Info) => read_only,
                SubstateOffset::Package(PackageOffset::CodeType) => read_only,
                SubstateOffset::Package(PackageOffset::Code) => read_only,
                SubstateOffset::Package(PackageOffset::Royalty) => true,
                SubstateOffset::Package(PackageOffset::FunctionAccessRules) => true,
                SubstateOffset::Component(ComponentOffset::State0) => read_only,
                SubstateOffset::TypeInfo(_) => read_only,
                SubstateOffset::AccessRules(_) => read_only,
                SubstateOffset::Royalty(_) => true,
                _ => false,
            },
            (ExecutionMode::Client, offset) => {
                if !flags.contains(LockFlags::MUTABLE) {
                    if matches!(offset, SubstateOffset::TypeInfo(TypeInfoOffset::TypeInfo)) {
                        return true;
                    }

                    match &actor.fn_identifier {
                        // Native
                        FnIdentifier {
                            package_address, ..
                        } if is_native_package(*package_address) => true,
                        // Scrypto
                        _ => match &actor.identifier {
<<<<<<< HEAD
                            ActorIdentifier::VirtualLazyLoad | ActorIdentifier::Function(..) => {
                                match (node_id, offset) {
                                    // READ package code & abi
                                    (
                                        RENodeId::GlobalObject(_),
                                        SubstateOffset::Package(PackageOffset::Info), // TODO: Remove
                                    )
                                    | (
                                        RENodeId::GlobalObject(_),
                                        SubstateOffset::Package(PackageOffset::CodeType), // TODO: Remove
                                    )
                                    | (
                                        RENodeId::GlobalObject(_),
                                        SubstateOffset::Package(PackageOffset::Code), // TODO: Remove
                                    )
                                    | (
                                        RENodeId::GlobalObject(_),
                                        SubstateOffset::Package(PackageOffset::EventSchema), // TODO: Remove
                                    ) => read_only,
                                    // READ global substates
                                    (
                                        RENodeId::Object(_),
                                        SubstateOffset::TypeInfo(TypeInfoOffset::TypeInfo),
                                    ) => read_only,
                                    // READ/WRITE KVStore entry
                                    (
                                        RENodeId::KeyValueStore(_),
                                        SubstateOffset::KeyValueStore(KeyValueStoreOffset::Entry(
                                            ..,
                                        )),
                                    ) => true,
                                    // Otherwise, false
                                    _ => false,
                                }
                            }
=======
                            ActorIdentifier::Function(..) => match (node_id, offset) {
                                // READ package code & abi
                                (
                                    RENodeId::GlobalObject(_),
                                    SubstateOffset::Package(PackageOffset::Info), // TODO: Remove
                                )
                                | (
                                    RENodeId::GlobalObject(_),
                                    SubstateOffset::Package(PackageOffset::CodeType), // TODO: Remove
                                )
                                | (
                                    RENodeId::GlobalObject(_),
                                    SubstateOffset::Package(PackageOffset::Code), // TODO: Remove
                                ) => read_only,
                                // READ global substates
                                (
                                    RENodeId::Object(_),
                                    SubstateOffset::TypeInfo(TypeInfoOffset::TypeInfo),
                                ) => read_only,
                                // READ/WRITE KVStore entry
                                (
                                    RENodeId::KeyValueStore(_),
                                    SubstateOffset::KeyValueStore(KeyValueStoreOffset::Entry(..)),
                                ) => true,
                                // Otherwise, false
                                _ => false,
                            },
>>>>>>> e3cdd4a9
                            ActorIdentifier::Method(method_identifier) => match method_identifier {
                                MethodIdentifier(RENodeId::Object(component_address), ..) => {
                                    match (node_id, offset) {
                                        // READ package code & abi
                                        (
                                            RENodeId::GlobalObject(_),
                                            SubstateOffset::Package(PackageOffset::Info), // TODO: Remove
                                        )
                                        | (
                                            RENodeId::GlobalObject(_),
                                            SubstateOffset::Package(PackageOffset::CodeType), // TODO: Remove
                                        )
                                        | (
                                            RENodeId::GlobalObject(_),
                                            SubstateOffset::Package(PackageOffset::Code), // TODO: Remove
                                        ) => read_only,
                                        // READ/WRITE KVStore entry
                                        (
                                            RENodeId::KeyValueStore(_),
                                            SubstateOffset::KeyValueStore(
                                                KeyValueStoreOffset::Entry(..),
                                            ),
                                        ) => true,
                                        // READ/WRITE component application state
                                        (
                                            RENodeId::Object(addr),
                                            SubstateOffset::Component(ComponentOffset::State0),
                                        ) => addr.eq(component_address),
                                        // Otherwise, false
                                        _ => false,
                                    }
                                }
                                MethodIdentifier(
                                    RENodeId::GlobalObject(Address::Component(component_address)),
                                    ..,
                                ) => match (node_id, offset) {
                                    // READ package code & abi
                                    (
                                        RENodeId::GlobalObject(_),
                                        SubstateOffset::Package(PackageOffset::Info), // TODO: Remove
                                    )
                                    | (
                                        RENodeId::GlobalObject(_),
                                        SubstateOffset::Package(PackageOffset::CodeType), // TODO: Remove
                                    )
                                    | (
                                        RENodeId::GlobalObject(_),
                                        SubstateOffset::Package(PackageOffset::Code), // TODO: Remove
                                    ) => read_only,
                                    // READ/WRITE KVStore entry
                                    (
                                        RENodeId::KeyValueStore(_),
                                        SubstateOffset::KeyValueStore(KeyValueStoreOffset::Entry(
                                            ..,
                                        )),
                                    ) => true,
                                    // READ/WRITE component application state
                                    (
                                        RENodeId::GlobalObject(Address::Component(addr)),
                                        SubstateOffset::Component(ComponentOffset::State0),
                                    ) => addr.eq(component_address),
                                    // Otherwise, false
                                    _ => false,
                                },
                                _ => false,
                            },
                        },
                    }
                } else {
                    match &actor.fn_identifier {
                        // Native
                        FnIdentifier {
                            package_address, ..
                        } if is_native_package(*package_address) => true,

                        // Scrypto
                        _ => match &actor.identifier {
                            ActorIdentifier::VirtualLazyLoad | ActorIdentifier::Function(..) => {
                                match (node_id, offset) {
                                    (
                                        RENodeId::KeyValueStore(_),
                                        SubstateOffset::KeyValueStore(KeyValueStoreOffset::Entry(
                                            ..,
                                        )),
                                    ) => true,
                                    _ => false,
                                }
                            }

                            ActorIdentifier::Method(method_identifier) => match method_identifier {
                                MethodIdentifier(RENodeId::Object(component_address), ..) => {
                                    match (node_id, offset) {
                                        (
                                            RENodeId::KeyValueStore(_),
                                            SubstateOffset::KeyValueStore(
                                                KeyValueStoreOffset::Entry(..),
                                            ),
                                        ) => true,
                                        (
                                            RENodeId::Object(addr),
                                            SubstateOffset::Component(ComponentOffset::State0),
                                        ) => addr.eq(component_address),
                                        _ => false,
                                    }
                                }
                                MethodIdentifier(
                                    RENodeId::GlobalObject(Address::Component(component_address)),
                                    ..,
                                ) => match (node_id, offset) {
                                    (
                                        RENodeId::KeyValueStore(_),
                                        SubstateOffset::KeyValueStore(KeyValueStoreOffset::Entry(
                                            ..,
                                        )),
                                    ) => true,
                                    (
                                        RENodeId::GlobalObject(Address::Component(addr)),
                                        SubstateOffset::Component(ComponentOffset::State0),
                                    ) => addr.eq(component_address),
                                    _ => false,
                                },
                                _ => false,
                            },
                        },
                    }
                }
            }
        }
    }
}

pub struct SubstateProperties;

impl SubstateProperties {
    pub fn is_persisted(offset: &SubstateOffset) -> bool {
        match offset {
            SubstateOffset::AuthZoneStack(..) => false,
            SubstateOffset::Component(..) => true,
            SubstateOffset::Royalty(..) => true,
            SubstateOffset::AccessRules(..) => true,
            SubstateOffset::Package(..) => true,
            SubstateOffset::ResourceManager(..) => true,
            SubstateOffset::KeyValueStore(..) => true,
            SubstateOffset::Vault(..) => true,
            SubstateOffset::EpochManager(..) => true,
            SubstateOffset::Validator(..) => true,
            SubstateOffset::Bucket(..) => false,
            SubstateOffset::Proof(..) => false,
            SubstateOffset::Worktop(..) => false,
            SubstateOffset::Clock(..) => true,
            SubstateOffset::Account(..) => true,
            SubstateOffset::AccessController(..) => true,
            SubstateOffset::TypeInfo(..) => true,
        }
    }

    pub fn verify_can_own(
        offset: &SubstateOffset,
        package_address: PackageAddress,
        blueprint_name: &str,
    ) -> Result<(), RuntimeError> {
        match (package_address, blueprint_name) {
            (RESOURCE_MANAGER_PACKAGE, BUCKET_BLUEPRINT) => match offset {
                SubstateOffset::Worktop(WorktopOffset::Worktop) => Ok(()),
                _ => Err(RuntimeError::KernelError(KernelError::InvalidOwnership(
                    offset.clone(),
                    package_address,
                    blueprint_name.to_string(),
                ))),
            },
            (RESOURCE_MANAGER_PACKAGE, PROOF_BLUEPRINT) => match offset {
                SubstateOffset::AuthZoneStack(AuthZoneStackOffset::AuthZoneStack) => Ok(()),
                _ => Err(RuntimeError::KernelError(KernelError::InvalidOwnership(
                    offset.clone(),
                    package_address,
                    blueprint_name.to_string(),
                ))),
            },
            _ => Ok(()),
        }
    }
}<|MERGE_RESOLUTION|>--- conflicted
+++ resolved
@@ -114,7 +114,6 @@
                         } if is_native_package(*package_address) => true,
                         // Scrypto
                         _ => match &actor.identifier {
-<<<<<<< HEAD
                             ActorIdentifier::VirtualLazyLoad | ActorIdentifier::Function(..) => {
                                 match (node_id, offset) {
                                     // READ package code & abi
@@ -129,10 +128,6 @@
                                     | (
                                         RENodeId::GlobalObject(_),
                                         SubstateOffset::Package(PackageOffset::Code), // TODO: Remove
-                                    )
-                                    | (
-                                        RENodeId::GlobalObject(_),
-                                        SubstateOffset::Package(PackageOffset::EventSchema), // TODO: Remove
                                     ) => read_only,
                                     // READ global substates
                                     (
@@ -150,35 +145,6 @@
                                     _ => false,
                                 }
                             }
-=======
-                            ActorIdentifier::Function(..) => match (node_id, offset) {
-                                // READ package code & abi
-                                (
-                                    RENodeId::GlobalObject(_),
-                                    SubstateOffset::Package(PackageOffset::Info), // TODO: Remove
-                                )
-                                | (
-                                    RENodeId::GlobalObject(_),
-                                    SubstateOffset::Package(PackageOffset::CodeType), // TODO: Remove
-                                )
-                                | (
-                                    RENodeId::GlobalObject(_),
-                                    SubstateOffset::Package(PackageOffset::Code), // TODO: Remove
-                                ) => read_only,
-                                // READ global substates
-                                (
-                                    RENodeId::Object(_),
-                                    SubstateOffset::TypeInfo(TypeInfoOffset::TypeInfo),
-                                ) => read_only,
-                                // READ/WRITE KVStore entry
-                                (
-                                    RENodeId::KeyValueStore(_),
-                                    SubstateOffset::KeyValueStore(KeyValueStoreOffset::Entry(..)),
-                                ) => true,
-                                // Otherwise, false
-                                _ => false,
-                            },
->>>>>>> e3cdd4a9
                             ActorIdentifier::Method(method_identifier) => match method_identifier {
                                 MethodIdentifier(RENodeId::Object(component_address), ..) => {
                                     match (node_id, offset) {
