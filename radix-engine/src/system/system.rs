--- conflicted
+++ resolved
@@ -5,11 +5,7 @@
 use crate::blueprints::package::{PackageAuthNativeBlueprint, PackageNativePackage};
 use crate::errors::{
     ApplicationError, CannotGlobalizeError, CreateObjectError, InvalidDropNodeAccess,
-<<<<<<< HEAD
-    InvalidModuleSet, InvalidModuleType, KernelError, ModuleError, RuntimeError,
-=======
     InvalidModuleSet, InvalidModuleType, RuntimeError, SystemModuleError,
->>>>>>> cd084ece
 };
 use crate::errors::{SystemError, SystemUpstreamError};
 use crate::kernel::actor::{Actor, InstanceContext, MethodActor};
@@ -55,19 +51,6 @@
 
 // TODO: Extend this use into substate fields
 #[derive(Debug, Clone, PartialEq, Eq, ScryptoSbor)]
-pub struct SubstateWrapper<V> {
-    pub value: V,
-    pub mutability: SubstateMutability,
-}
-
-#[derive(Debug, Clone, PartialEq, Eq, ScryptoSbor)]
-pub enum SubstateMutability {
-    Mutable,
-    Immutable,
-}
-
-// TODO: Extend this use into substate fields
-#[derive(Debug, Clone, PartialEq, Eq, ScryptoSbor)]
 pub struct DynSubstate<E> {
     pub value: E,
     pub mutability: SubstateMutability,
@@ -90,6 +73,13 @@
         Self {
             value: Some(value),
             mutability: SubstateMutability::Mutable,
+        }
+    }
+
+    pub fn immutable_entry(value: V) -> Self {
+        Self {
+            value: Some(value),
+            mutability: SubstateMutability::Immutable,
         }
     }
 
@@ -419,15 +409,8 @@
             let bp_version_key = BlueprintVersionKey::new_default(blueprint.blueprint_name.clone());
             let auth_template = PackageAuthNativeBlueprint::get_bp_function_auth_template(
                 blueprint.package_address.as_node_id(),
-<<<<<<< HEAD
                 &bp_version_key,
                 self.api,
-=======
-                MAIN_BASE_PARTITION,
-                &PackageField::Info.into(),
-                LockFlags::read_only(),
-                SystemLockData::default(),
->>>>>>> cd084ece
             )?;
             self.api
                 .kernel_get_system_state()
@@ -446,12 +429,12 @@
         if let Some(access_rule) = access_rule {
             Ok(access_rule.clone())
         } else {
-            Err(RuntimeError::ModuleError(ModuleError::AuthError(
-                AuthError::NoFunction(FnIdentifier {
+            Err(RuntimeError::SystemModuleError(
+                SystemModuleError::AuthError(AuthError::NoFunction(FnIdentifier {
                     blueprint: blueprint.clone(),
                     ident: FnIdent::Application(ident.to_string()),
-                }),
-            )))
+                })),
+            ))
         }
     }
 
@@ -704,17 +687,8 @@
                                 })?;
 
                                 let value: ScryptoValue = scrypto_decode(&value).unwrap();
-<<<<<<< HEAD
-                                let wrapped_value = SubstateWrapper {
-                                    value: Some(value),
-                                    mutability: SubstateMutability::Mutable,
-                                };
-
-                                let value = IndexedScryptoValue::from_typed(&wrapped_value);
-=======
                                 let kv_entry = KeyValueEntrySubstate::entry(value);
                                 let value = IndexedScryptoValue::from_typed(&kv_entry);
->>>>>>> cd084ece
 
                                 if !blueprint_kv_schema.can_own {
                                     if !value.owned_nodes().is_empty() {
@@ -763,17 +737,10 @@
             .kernel_read_substate(handle)
             .map(|v| v.as_slice().to_vec())?;
 
-<<<<<<< HEAD
-        let mut wrapper: SubstateWrapper<Option<ScryptoValue>> =
-            scrypto_decode(&current_value).unwrap();
-        let value = wrapper.value.take();
-        self.kernel_write_substate(handle, IndexedScryptoValue::from_typed(&wrapper))?;
-=======
         let mut kv_entry: KeyValueEntrySubstate<ScryptoValue> =
             scrypto_decode(&current_value).unwrap();
         let value = kv_entry.remove();
         self.kernel_write_substate(handle, IndexedScryptoValue::from_typed(&kv_entry))?;
->>>>>>> cd084ece
 
         self.kernel_drop_lock(handle)?;
 
@@ -794,11 +761,7 @@
             ActorObjectType::OuterObject => {
                 let address = method.module_object_info.outer_object.unwrap();
                 let info = self.get_object_info(address.as_node_id())?;
-<<<<<<< HEAD
                 let schema = self.get_blueprint_definition(&info.blueprint_id)?;
-=======
-                let schema = self.get_blueprint_definition(&info.blueprint)?.schema;
->>>>>>> cd084ece
                 Ok((address.into_node_id(), MAIN_BASE_PARTITION, info, schema))
             }
             ActorObjectType::SELF => {
@@ -1084,11 +1047,7 @@
             }
         };
 
-<<<<<<< HEAD
         let schema = self.get_blueprint_definition(blueprint_id)?.state_schema;
-=======
-        let schema = self.get_blueprint_definition(blueprint_id)?.schema;
->>>>>>> cd084ece
         let num_main_partitions = schema.num_partitions();
 
         // Create a global node
@@ -1121,11 +1080,7 @@
                 ObjectModuleId::AccessRules
                 | ObjectModuleId::Metadata
                 | ObjectModuleId::Royalty => {
-<<<<<<< HEAD
                     let blueprint_id = self.get_object_info(&node_id)?.blueprint_id;
-=======
-                    let blueprint_id = self.get_object_info(&node_id)?.blueprint;
->>>>>>> cd084ece
                     let expected_blueprint = module_id.static_blueprint().unwrap();
                     if !blueprint_id.eq(&expected_blueprint) {
                         return Err(RuntimeError::SystemError(SystemError::InvalidModuleType(
@@ -1147,11 +1102,7 @@
                         );
 
                     // Move and drop
-<<<<<<< HEAD
                     let schema = self.get_blueprint_definition(&blueprint_id)?.state_schema;
-=======
-                    let schema = self.get_blueprint_definition(&blueprint_id)?.schema;
->>>>>>> cd084ece
                     let module_base_partition = module_id.base_partition_num();
                     for offset in 0u8..schema.num_partitions {
                         let src = MAIN_BASE_PARTITION
@@ -1287,13 +1238,8 @@
         access_rules_node_id: &NodeId,
     ) -> Result<(), RuntimeError> {
         // Move and drop
-<<<<<<< HEAD
         let blueprint_id = self.get_object_info(&access_rules_node_id)?.blueprint_id;
         let schema = self.get_blueprint_definition(&blueprint_id)?.state_schema;
-=======
-        let blueprint_id = self.get_object_info(&access_rules_node_id)?.blueprint;
-        let schema = self.get_blueprint_definition(&blueprint_id)?.schema;
->>>>>>> cd084ece
         let module_base_partition = ObjectModuleId::AccessRules.base_partition_num();
         for offset in 0u8..schema.num_partitions {
             let src = MAIN_BASE_PARTITION
@@ -1596,11 +1542,7 @@
         }
 
         self.api.kernel_read_substate(handle).map(|v| {
-<<<<<<< HEAD
-            let wrapper: SubstateWrapper<Option<ScryptoValue>> = v.as_typed().unwrap();
-=======
             let wrapper: KeyValueEntrySubstate<ScryptoValue> = v.as_typed().unwrap();
->>>>>>> cd084ece
             scrypto_encode(&wrapper.value).unwrap()
         })
     }
@@ -1618,15 +1560,9 @@
         };
 
         let v = self.api.kernel_read_substate(handle)?;
-<<<<<<< HEAD
-        let mut wrapper: SubstateWrapper<Option<ScryptoValue>> = v.as_typed().unwrap();
-        wrapper.mutability = SubstateMutability::Immutable;
-        let indexed = IndexedScryptoValue::from_typed(&wrapper);
-=======
         let mut kv_entry: KeyValueEntrySubstate<ScryptoValue> = v.as_typed().unwrap();
         kv_entry.freeze();
         let indexed = IndexedScryptoValue::from_typed(&kv_entry);
->>>>>>> cd084ece
         self.api.kernel_write_substate(handle, indexed)?;
         Ok(())
     }
@@ -1640,17 +1576,10 @@
             .kernel_read_substate(handle)
             .map(|v| v.as_slice().to_vec())?;
 
-<<<<<<< HEAD
-        let mut wrapper: SubstateWrapper<Option<ScryptoValue>> =
-            scrypto_decode(&current_value).unwrap();
-        let value = wrapper.value.take();
-        self.kernel_write_substate(handle, IndexedScryptoValue::from_typed(&wrapper))?;
-=======
         let mut kv_entry: KeyValueEntrySubstate<ScryptoValue> =
             scrypto_decode(&current_value).unwrap();
         let value = kv_entry.remove();
         self.kernel_write_substate(handle, IndexedScryptoValue::from_typed(&kv_entry))?;
->>>>>>> cd084ece
 
         let current_value = scrypto_encode(&value).unwrap();
 
@@ -1701,16 +1630,8 @@
         };
 
         let value = substate.as_scrypto_value().clone();
-<<<<<<< HEAD
-        let wrapper = SubstateWrapper {
-            value: Some(value),
-            mutability: SubstateMutability::Mutable,
-        };
-        let indexed = IndexedScryptoValue::from_vec(scrypto_encode(&wrapper).unwrap()).unwrap();
-=======
         let kv_entry = KeyValueEntrySubstate::entry(value);
         let indexed = IndexedScryptoValue::from_typed(&kv_entry);
->>>>>>> cd084ece
 
         self.api.kernel_write_substate(handle, indexed)?;
 
@@ -1818,29 +1739,16 @@
             &SubstateKey::Map(key.clone()),
             flags,
             Some(|| {
-<<<<<<< HEAD
-                let wrapper = SubstateWrapper {
-                    value: None::<()>,
-                    mutability: SubstateMutability::Mutable,
-                };
-                IndexedScryptoValue::from_typed(&wrapper)
-=======
                 let kv_entry = KeyValueEntrySubstate::<()>::default();
                 IndexedScryptoValue::from_typed(&kv_entry)
->>>>>>> cd084ece
             }),
             lock_data,
         )?;
 
         if flags.contains(LockFlags::MUTABLE) {
             let mutability = self.api.kernel_read_substate(handle).map(|v| {
-<<<<<<< HEAD
-                let wrapper: SubstateWrapper<Option<ScryptoValue>> = v.as_typed().unwrap();
-                wrapper.mutability
-=======
                 let kv_entry: KeyValueEntrySubstate<ScryptoValue> = v.as_typed().unwrap();
                 kv_entry.mutability
->>>>>>> cd084ece
             })?;
 
             if let SubstateMutability::Immutable = mutability {
@@ -2323,34 +2231,17 @@
             &SubstateKey::Map(key.to_vec()),
             flags,
             Some(|| {
-<<<<<<< HEAD
-                let wrapper = SubstateWrapper {
-                    value: None::<()>,
-                    mutability: SubstateMutability::Mutable,
-                };
-                IndexedScryptoValue::from_typed(&wrapper)
-=======
                 let kv_entry = KeyValueEntrySubstate::<()>::default();
                 IndexedScryptoValue::from_typed(&kv_entry)
->>>>>>> cd084ece
             }),
             SystemLockData::KeyValueEntry(lock_data),
         )?;
 
         if flags.contains(LockFlags::MUTABLE) {
-<<<<<<< HEAD
-            let mutability = self.api.kernel_read_substate(handle).map(|v| {
-                let wrapper: SubstateWrapper<Option<ScryptoValue>> = v.as_typed().unwrap();
-                wrapper.mutability
-            })?;
-
-            if let SubstateMutability::Immutable = mutability {
-=======
             let substate: KeyValueEntrySubstate<ScryptoValue> =
                 self.api.kernel_read_substate(handle)?.as_typed().unwrap();
 
             if !substate.is_mutable() {
->>>>>>> cd084ece
                 return Err(RuntimeError::SystemError(
                     SystemError::MutatingImmutableSubstate,
                 ));
@@ -2542,13 +2433,8 @@
             SchemaOrigin::Blueprint(blueprint_id),
         )
         .map_err(|err| {
-<<<<<<< HEAD
-            RuntimeError::ApplicationError(ApplicationError::EventError(Box::new(
+            RuntimeError::SystemModuleError(SystemModuleError::EventError(Box::new(
                 EventError::EventSchemaNotMatch(err.error_message(&schema)),
-=======
-            RuntimeError::SystemModuleError(SystemModuleError::EventError(Box::new(
-                EventError::EventSchemaNotMatch(err.error_message(&blueprint_schema.schema)),
->>>>>>> cd084ece
             )))
         })?;
 
