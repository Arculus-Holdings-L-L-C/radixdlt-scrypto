use crate::kernel::module::KernelModule;
use crate::types::*;
use radix_engine_interface::api::types::*;
use resources_tracker_macro::trace_resources;

#[derive(Debug, Default, Clone)]
pub struct EventsModule(Vec<(EventTypeIdentifier, Vec<u8>)>);

impl EventsModule {
    pub fn add_event(&mut self, identifier: EventTypeIdentifier, data: Vec<u8>) {
        self.0.push((identifier, data))
    }

    pub fn events(self) -> Vec<(EventTypeIdentifier, Vec<u8>)> {
        self.0
    }
}

<<<<<<< HEAD
impl KernelModule for EventsModule {
    #[trace_resources(info="EventsModule")]
    fn before_create_node<Y: KernelModuleApi<RuntimeError>>(
        _api: &mut Y,
        _node_id: &RENodeId,
        _node_init: &RENodeInit,
        node_module_init: &BTreeMap<NodeModuleId, RENodeModuleInit>,
    ) -> Result<(), RuntimeError> {
        // Validating the schema before the node is created.
        if let Some(RENodeModuleInit::PackageEventSchema(PackageEventSchemaSubstate(
            package_event_schema,
        ))) = node_module_init.get(&NodeModuleId::PackageEventSchema)
        {
            for (_, blueprint_event_schemas) in package_event_schema {
                // TODO: Should we check that the blueprint name is valid for that given package?

                for (_, (local_type_index, schema)) in blueprint_event_schemas {
                    // Checking that the schema is itself valid
                    schema.validate().map_err(|_| {
                        RuntimeError::ApplicationError(ApplicationError::EventError(
                            EventError::InvalidEventSchema,
                        ))
                    })?;

                    // Ensuring that the event is either a struct or an enum
                    match schema.resolve_type_kind(*local_type_index) {
                        // Structs and Enums are allowed
                        Some(TypeKind::Enum { .. } | TypeKind::Tuple { .. }) => Ok(()),
                        _ => Err(RuntimeError::ApplicationError(
                            ApplicationError::EventError(EventError::InvalidEventSchema),
                        )),
                    }?
                }
            }
        }
        Ok(())
    }
}
=======
impl KernelModule for EventsModule {}
>>>>>>> 43690429
<|MERGE_RESOLUTION|>--- conflicted
+++ resolved
@@ -1,7 +1,6 @@
 use crate::kernel::module::KernelModule;
 use crate::types::*;
 use radix_engine_interface::api::types::*;
-use resources_tracker_macro::trace_resources;
 
 #[derive(Debug, Default, Clone)]
 pub struct EventsModule(Vec<(EventTypeIdentifier, Vec<u8>)>);
@@ -16,45 +15,4 @@
     }
 }
 
-<<<<<<< HEAD
-impl KernelModule for EventsModule {
-    #[trace_resources(info="EventsModule")]
-    fn before_create_node<Y: KernelModuleApi<RuntimeError>>(
-        _api: &mut Y,
-        _node_id: &RENodeId,
-        _node_init: &RENodeInit,
-        node_module_init: &BTreeMap<NodeModuleId, RENodeModuleInit>,
-    ) -> Result<(), RuntimeError> {
-        // Validating the schema before the node is created.
-        if let Some(RENodeModuleInit::PackageEventSchema(PackageEventSchemaSubstate(
-            package_event_schema,
-        ))) = node_module_init.get(&NodeModuleId::PackageEventSchema)
-        {
-            for (_, blueprint_event_schemas) in package_event_schema {
-                // TODO: Should we check that the blueprint name is valid for that given package?
-
-                for (_, (local_type_index, schema)) in blueprint_event_schemas {
-                    // Checking that the schema is itself valid
-                    schema.validate().map_err(|_| {
-                        RuntimeError::ApplicationError(ApplicationError::EventError(
-                            EventError::InvalidEventSchema,
-                        ))
-                    })?;
-
-                    // Ensuring that the event is either a struct or an enum
-                    match schema.resolve_type_kind(*local_type_index) {
-                        // Structs and Enums are allowed
-                        Some(TypeKind::Enum { .. } | TypeKind::Tuple { .. }) => Ok(()),
-                        _ => Err(RuntimeError::ApplicationError(
-                            ApplicationError::EventError(EventError::InvalidEventSchema),
-                        )),
-                    }?
-                }
-            }
-        }
-        Ok(())
-    }
-}
-=======
-impl KernelModule for EventsModule {}
->>>>>>> 43690429
+impl KernelModule for EventsModule {}