--- conflicted
+++ resolved
@@ -32,26 +32,10 @@
 use radix_engine_interface::schema::KeyValueStoreSchema;
 use sbor::rust::string::ToString;
 use sbor::rust::vec::Vec;
-
-<<<<<<< HEAD
-use super::node_modules::event_schema::PackageEventSchemaSubstate;
-
 use resources_tracker_macro::trace_resources;
 
-
-impl<'g, 's, W> ClientNodeApi<RuntimeError> for Kernel<'g, 's, W>
-where
-    W: WasmEngine,
-{
-    fn sys_drop_node(&mut self, node_id: RENodeId) -> Result<(), RuntimeError> {
-        self.kernel_drop_node(node_id)?;
-        Ok(())
-    }
-}
-=======
 use super::kernel_modules::auth::{convert_contextless, Authentication};
 use super::kernel_modules::costing::CostingReason;
->>>>>>> 43690429
 
 impl<'g, 's, W> ClientSubstateApi<RuntimeError> for Kernel<'g, 's, W>
 where
