use crate::blueprints::resource::*;
use crate::errors::{ApplicationError, RuntimeError, SubstateValidationError};
use crate::errors::{KernelError, SystemError};
use crate::kernel::actor::{Actor, ActorIdentifier};
use crate::kernel::kernel::Kernel;
use crate::kernel::kernel_api::KernelNodeApi;
use crate::kernel::kernel_api::KernelSubstateApi;
use crate::kernel::kernel_api::{KernelInternalApi, KernelInvokeApi};
use crate::kernel::module::KernelModule;
use crate::kernel::module_mixer::KernelModuleMixer;
use crate::system::kernel_modules::costing::FIXED_LOW_FEE;
use crate::system::kernel_modules::events::EventError;
use crate::system::node::RENodeInit;
use crate::system::node::RENodeModuleInit;
use crate::system::node_modules::access_rules::MethodAccessRulesSubstate;
use crate::system::node_modules::type_info::{TypeInfoBlueprint, TypeInfoSubstate};
use crate::system::node_substates::RuntimeSubstate;
use crate::types::*;
use crate::wasm::WasmEngine;
use radix_engine_interface::api::component::{
    ComponentRoyaltyAccumulatorSubstate, ComponentRoyaltyConfigSubstate, ComponentStateSubstate,
    KeyValueStoreEntrySubstate,
};
use radix_engine_interface::api::node_modules::auth::*;
use radix_engine_interface::api::node_modules::metadata::*;
use radix_engine_interface::api::node_modules::royalty::*;
use radix_engine_interface::api::package::*;
use radix_engine_interface::api::substate_api::LockFlags;
use radix_engine_interface::api::types::Level;
use radix_engine_interface::api::types::*;
use radix_engine_interface::api::unsafe_api::ClientCostingReason;
use radix_engine_interface::api::*;
use radix_engine_interface::blueprints::access_controller::*;
use radix_engine_interface::blueprints::account::*;
use radix_engine_interface::blueprints::epoch_manager::*;
use radix_engine_interface::blueprints::identity::*;
use radix_engine_interface::blueprints::resource::*;
use radix_engine_interface::schema::PackageSchema;
use sbor::rust::string::ToString;
use sbor::rust::vec::Vec;

impl<'g, 's, W> ClientNodeApi<RuntimeError> for Kernel<'g, 's, W>
where
    W: WasmEngine,
{
    fn sys_drop_node(&mut self, node_id: RENodeId) -> Result<(), RuntimeError> {
        self.kernel_drop_node(node_id)?;
        Ok(())
    }
}

impl<'g, 's, W> ClientSubstateApi<RuntimeError> for Kernel<'g, 's, W>
where
    W: WasmEngine,
{
    fn sys_lock_substate(
        &mut self,
        node_id: RENodeId,
        offset: SubstateOffset,
        flags: LockFlags,
    ) -> Result<LockHandle, RuntimeError> {
        if flags.contains(LockFlags::UNMODIFIED_BASE) || flags.contains(LockFlags::FORCE_WRITE) {
            let (package_address, blueprint) = self.get_object_type_info(node_id)?;
            if !matches!(
                (package_address, blueprint.as_str()),
                (RESOURCE_MANAGER_PACKAGE, VAULT_BLUEPRINT)
            ) {
                return Err(RuntimeError::SystemError(SystemError::InvalidLockFlags));
            }
        }

        let module_id = if let ActorIdentifier::Method(method) =
            self.kernel_get_current_actor().unwrap().identifier
        {
            method.1
        } else {
            // TODO: Remove this
            NodeModuleId::SELF
        };

        self.kernel_lock_substate(node_id, module_id, offset, flags)
    }

    fn sys_read_substate(&mut self, lock_handle: LockHandle) -> Result<Vec<u8>, RuntimeError> {
        self.kernel_read_substate(lock_handle).map(|v| v.into())
    }

    fn sys_write_substate(
        &mut self,
        lock_handle: LockHandle,
        buffer: Vec<u8>,
    ) -> Result<(), RuntimeError> {
        let offset = self.kernel_get_lock_info(lock_handle)?.offset;
        let substate = RuntimeSubstate::decode_from_buffer(&offset, &buffer)?;

        // TODO: support all self substates
        // TODO: add payload schema validation

        match substate {
            RuntimeSubstate::ComponentState(next) => {
                let state: &mut ComponentStateSubstate =
                    self.kernel_get_substate_ref_mut(lock_handle)?;
                *state = next
            }
            RuntimeSubstate::KeyValueStoreEntry(next) => {
                let entry: &mut KeyValueStoreEntrySubstate =
                    self.kernel_get_substate_ref_mut(lock_handle)?;
                *entry = next;
            }
            RuntimeSubstate::NonFungible(next) => {
                let non_fungible: &mut NonFungibleSubstate =
                    self.kernel_get_substate_ref_mut(lock_handle)?;
                *non_fungible = next;
            }
            _ => return Err(RuntimeError::KernelError(KernelError::InvalidOverwrite)),
        }

        Ok(())
    }

    fn sys_drop_lock(&mut self, lock_handle: LockHandle) -> Result<(), RuntimeError> {
        let info = self.kernel_get_lock_info(lock_handle)?;
        if info.flags.contains(LockFlags::MUTABLE) {}

        self.kernel_drop_lock(lock_handle)
    }
}

impl<'g, 's, W> ClientActorApi<RuntimeError> for Kernel<'g, 's, W>
where
    W: WasmEngine,
{
    fn get_fn_identifier(&mut self) -> Result<FnIdentifier, RuntimeError> {
        Ok(self.kernel_get_current_actor().unwrap().fn_identifier)
    }
}

impl<'g, 's, W> ClientPackageApi<RuntimeError> for Kernel<'g, 's, W>
where
    W: WasmEngine,
{
    fn new_package(
        &mut self,
        code: Vec<u8>,
        schema: PackageSchema,
        access_rules: AccessRulesConfig,
        royalty_config: BTreeMap<String, RoyaltyConfig>,
        metadata: BTreeMap<String, String>,
    ) -> Result<PackageAddress, RuntimeError> {
        let result = self.call_function(
            PACKAGE_LOADER,
            PACKAGE_LOADER_BLUEPRINT,
            PACKAGE_LOADER_PUBLISH_WASM_IDENT,
            scrypto_encode(&PackageLoaderPublishWasmInput {
                package_address: None,
                code,
                schema,
                access_rules,
                royalty_config,
                metadata,
            })
            .unwrap(),
        )?;

        let package_address: PackageAddress = scrypto_decode(&result).unwrap();
        Ok(package_address)
    }

    fn call_function(
        &mut self,
        package_address: PackageAddress,
        blueprint_name: &str,
        function_name: &str,
        args: Vec<u8>,
    ) -> Result<Vec<u8>, RuntimeError> {
        let invocation = FunctionInvocation {
            fn_identifier: FnIdentifier::new(
                package_address,
                blueprint_name.to_string(),
                function_name.to_string(),
            ),
            args,
        };

        self.kernel_invoke(invocation).map(|v| v.into())
    }
}

impl<'g, 's, W> ClientObjectApi<RuntimeError> for Kernel<'g, 's, W>
where
    W: WasmEngine,
{
    fn new_object(
        &mut self,
        blueprint_ident: &str,
        mut app_states: Vec<Vec<u8>>,
    ) -> Result<ObjectId, RuntimeError> {
        let package_address = self
            .kernel_get_current_actor()
            .unwrap()
            .fn_identifier
            .package_address();

        let handle = self.kernel_lock_substate(
            RENodeId::GlobalObject(package_address.into()),
            NodeModuleId::SELF,
            SubstateOffset::Package(PackageOffset::Info),
            LockFlags::read_only(),
        )?;
        let package: &PackageInfoSubstate = self.kernel_get_substate_ref(handle)?;
        let schema =
            package
                .schema
                .blueprints
                .get(blueprint_ident)
                .ok_or(RuntimeError::SystemError(
                    SystemError::SubstateValidationError(
                        SubstateValidationError::BlueprintNotFound(blueprint_ident.to_string()),
                    ),
                ))?;
        if schema.substates.len() != app_states.len() {
            return Err(RuntimeError::SystemError(
                SystemError::SubstateValidationError(
                    SubstateValidationError::WrongNumberOfSubstates(
                        blueprint_ident.to_string(),
                        app_states.len(),
                        schema.substates.len(),
                    ),
                ),
            ));
        }
        for i in 0..app_states.len() {
            validate_payload_against_schema(&app_states[i], &schema.schema, schema.substates[i])
                .map_err(|e| {
                    // TODO: make `LocatedValidationError` encodable
                    RuntimeError::SystemError(SystemError::SubstateValidationError(
                        SubstateValidationError::SchemaValidationError(
                            blueprint_ident.to_string(),
                            format!("{:?}", e),
                        ),
                    ))
                })?;
        }
        self.kernel_drop_lock(handle)?;

        struct SubstateSchemaParser<'a> {
            next_index: usize,
            app_states: &'a Vec<Vec<u8>>,
        }

        impl<'a> SubstateSchemaParser<'a> {
            fn new(app_states: &'a Vec<Vec<u8>>) -> Self {
                Self {
                    next_index: 0,
                    app_states,
                }
            }

            fn decode_next<S: ScryptoDecode>(&mut self) -> S {
                if let Some(substate_bytes) = self.app_states.get(self.next_index) {
                    let decoded = scrypto_decode(substate_bytes)
                        .expect("Unexpected decode error for app states");
                    self.next_index = self.next_index + 1;
                    decoded
                } else {
                    panic!("Unexpected missing app states");
                }
            }

            fn end(self) {
                if self.app_states.get(self.next_index).is_some() {
                    panic!("Unexpected extra app states");
                }
            }
        }

        let mut parser = SubstateSchemaParser::new(&mut app_states);
        let node_init = match package_address {
            RESOURCE_MANAGER_PACKAGE => match blueprint_ident {
                RESOURCE_MANAGER_BLUEPRINT => RENodeInit::Object(btreemap!(
                    SubstateOffset::ResourceManager(ResourceManagerOffset::ResourceManager) => RuntimeSubstate::ResourceManager(parser.decode_next())
                )),
                PROOF_BLUEPRINT => RENodeInit::Object(btreemap!(
                    SubstateOffset::Proof(ProofOffset::Info) => RuntimeSubstate::ProofInfo(parser.decode_next()),
                    SubstateOffset::Proof(ProofOffset::Fungible) => RuntimeSubstate::FungibleProof(parser.decode_next()),
                    SubstateOffset::Proof(ProofOffset::NonFungible) => RuntimeSubstate::NonFungibleProof(parser.decode_next()),
                )),
                BUCKET_BLUEPRINT => RENodeInit::Object(btreemap!(
                    SubstateOffset::Bucket(BucketOffset::Info) => RuntimeSubstate::BucketInfo(parser.decode_next()),
                    SubstateOffset::Bucket(BucketOffset::LiquidFungible) => RuntimeSubstate::BucketLiquidFungible(parser.decode_next()),
                    SubstateOffset::Bucket(BucketOffset::LockedFungible) => RuntimeSubstate::BucketLockedFungible(parser.decode_next()),
                    SubstateOffset::Bucket(BucketOffset::LiquidNonFungible) => RuntimeSubstate::BucketLiquidNonFungible(parser.decode_next()),
                    SubstateOffset::Bucket(BucketOffset::LockedNonFungible) => RuntimeSubstate::BucketLockedNonFungible(parser.decode_next()),
                )),
                VAULT_BLUEPRINT => RENodeInit::Object(btreemap!(
                    SubstateOffset::Vault(VaultOffset::Info) => RuntimeSubstate::VaultInfo(parser.decode_next()),
                    SubstateOffset::Vault(VaultOffset::LiquidFungible) => RuntimeSubstate::VaultLiquidFungible(parser.decode_next()),
                    SubstateOffset::Vault(VaultOffset::LockedFungible) => RuntimeSubstate::VaultLockedFungible(parser.decode_next()),
                    SubstateOffset::Vault(VaultOffset::LiquidNonFungible) => RuntimeSubstate::VaultLiquidNonFungible(parser.decode_next()),
                    SubstateOffset::Vault(VaultOffset::LockedNonFungible) => RuntimeSubstate::VaultLockedNonFungible(parser.decode_next()),
                )),
                blueprint => panic!("Unexpected blueprint {}", blueprint),
            },
<<<<<<< HEAD
            METADATA_PACKAGE => RENodeInit::Object(btreemap!(
                SubstateOffset::Metadata(MetadataOffset::Metadata) => RuntimeSubstate::Metadata(parser.decode_next()),
            )),
=======
            METADATA_PACKAGE => {
                parser.end()?;

                let node_id = self.kernel_allocate_node_id(RENodeType::Object)?;
                (node_id, RENodeInit::Object(btreemap!()))
            }
>>>>>>> ea37706d
            ROYALTY_PACKAGE => match blueprint_ident {
                COMPONENT_ROYALTY_BLUEPRINT => RENodeInit::Object(btreemap!(
                    SubstateOffset::Royalty(RoyaltyOffset::RoyaltyConfig) => RuntimeSubstate::ComponentRoyaltyConfig(parser.decode_next()),
                    SubstateOffset::Royalty(RoyaltyOffset::RoyaltyAccumulator) => RuntimeSubstate::ComponentRoyaltyAccumulator(parser.decode_next())
                )),
                blueprint => panic!("Unexpected blueprint {}", blueprint),
            },
            ACCESS_RULES_PACKAGE => RENodeInit::Object(btreemap!(
                SubstateOffset::AccessRules(AccessRulesOffset::AccessRules) => RuntimeSubstate::MethodAccessRules(parser.decode_next())
            )),
            EPOCH_MANAGER_PACKAGE => match blueprint_ident {
                VALIDATOR_BLUEPRINT => RENodeInit::Object(btreemap!(
                    SubstateOffset::Validator(ValidatorOffset::Validator) => RuntimeSubstate::Validator(parser.decode_next())
                )),
                EPOCH_MANAGER_BLUEPRINT => RENodeInit::Object(btreemap!(
                    SubstateOffset::EpochManager(EpochManagerOffset::EpochManager) => RuntimeSubstate::EpochManager(parser.decode_next()),
                    SubstateOffset::EpochManager(EpochManagerOffset::CurrentValidatorSet) => RuntimeSubstate::ValidatorSet(parser.decode_next()),
                    SubstateOffset::EpochManager(EpochManagerOffset::PreparingValidatorSet) => RuntimeSubstate::ValidatorSet(parser.decode_next())
                )),
                blueprint => panic!("Unexpected blueprint {}", blueprint),
            },
            ACCESS_CONTROLLER_PACKAGE => RENodeInit::Object(btreemap!(
                SubstateOffset::AccessController(AccessControllerOffset::AccessController)
                    => RuntimeSubstate::AccessController(parser.decode_next())
            )),
            IDENTITY_PACKAGE => RENodeInit::Object(btreemap!(
                SubstateOffset::Identity(IdentityOffset::Identity)
                    => RuntimeSubstate::Identity(parser.decode_next())
            )),
            ACCOUNT_PACKAGE => RENodeInit::Object(btreemap!(
                SubstateOffset::Account(AccountOffset::Account)
                    => RuntimeSubstate::Account(parser.decode_next())
            )),
            CLOCK_PACKAGE => RENodeInit::Object(btreemap!(
                SubstateOffset::Clock(ClockOffset::CurrentTimeRoundedToMinutes)
                    => RuntimeSubstate::CurrentTimeRoundedToMinutes(parser.decode_next())
            )),
            _ => RENodeInit::Object(btreemap!(
                SubstateOffset::Component(ComponentOffset::State0) => RuntimeSubstate::ComponentState(
                    ComponentStateSubstate::new(scrypto_encode(&parser.decode_next::<ScryptoValue>()).unwrap())
                )
            )),
        };
        parser.end();

        let node_id = self.kernel_allocate_node_id(RENodeType::Object)?;

        self.kernel_create_node(
            node_id,
            node_init,
            btreemap!(
                NodeModuleId::TypeInfo => RENodeModuleInit::TypeInfo(
                    TypeInfoSubstate::new(package_address, blueprint_ident.to_string(), false)
                ),
            ),
        )?;

        Ok(node_id.into())
    }

    fn globalize(
        &mut self,
        node_id: RENodeId,
        modules: BTreeMap<NodeModuleId, ObjectId>,
    ) -> Result<Address, RuntimeError> {
        let node_type = match node_id {
            RENodeId::Object(..) => {
                let (package_address, blueprint) = TypeInfoBlueprint::get_type(node_id, self)?;
                match (package_address, blueprint.as_str()) {
                    (ACCOUNT_PACKAGE, ACCOUNT_BLUEPRINT) => RENodeType::GlobalAccount,
                    (IDENTITY_PACKAGE, IDENTITY_BLUEPRINT) => RENodeType::GlobalIdentity,
                    (ACCESS_CONTROLLER_PACKAGE, ACCESS_CONTROLLER_BLUEPRINT) => {
                        RENodeType::GlobalAccessController
                    }
                    (EPOCH_MANAGER_PACKAGE, VALIDATOR_BLUEPRINT) => RENodeType::GlobalValidator,
                    _ => RENodeType::GlobalComponent,
                }
            }
            _ => return Err(RuntimeError::SystemError(SystemError::CannotGlobalize)),
        };

        let global_node_id = self.kernel_allocate_node_id(node_type)?;
        self.globalize_with_address(node_id, modules, global_node_id.into())
    }

    fn globalize_with_address(
        &mut self,
        node_id: RENodeId,
        modules: BTreeMap<NodeModuleId, ObjectId>,
        address: Address,
    ) -> Result<Address, RuntimeError> {
        let node = self.kernel_drop_node(node_id)?;

        let mut module_substates = BTreeMap::new();
        let mut component_substates = BTreeMap::new();
        for ((node_module_id, offset), substate) in node.substates {
            match node_module_id {
                NodeModuleId::SELF => component_substates.insert(offset, substate),
                _ => module_substates.insert((node_module_id, offset), substate),
            };
        }

        let mut module_init = BTreeMap::new();

        let type_info = module_substates
            .remove(&(
                NodeModuleId::TypeInfo,
                SubstateOffset::TypeInfo(TypeInfoOffset::TypeInfo),
            ))
            .unwrap();
        let mut type_info_substate: TypeInfoSubstate = type_info.into();
        type_info_substate.global = true;
        module_init.insert(
            NodeModuleId::TypeInfo,
            RENodeModuleInit::TypeInfo(type_info_substate),
        );

        // TODO: Check node type matches modules provided

        for (module_id, object_id) in modules {
            match module_id {
                NodeModuleId::SELF
                | NodeModuleId::TypeInfo
                | NodeModuleId::PackageRoyalty
                | NodeModuleId::FunctionAccessRules => {
                    return Err(RuntimeError::SystemError(SystemError::InvalidModule))
                }
                NodeModuleId::AccessRules | NodeModuleId::AccessRules1 => {
                    let node_id = RENodeId::Object(object_id);
                    let (package_address, blueprint) = self.get_object_type_info(node_id)?;
                    if !matches!(
                        (package_address, blueprint.as_str()),
                        (ACCESS_RULES_PACKAGE, ACCESS_RULES_BLUEPRINT)
                    ) {
                        return Err(RuntimeError::SystemError(SystemError::InvalidModuleType {
                            expected_package: ACCESS_RULES_PACKAGE,
                            expected_blueprint: ACCOUNT_BLUEPRINT.to_string(),
                            actual_package: package_address,
                            actual_blueprint: blueprint,
                        }));
                    }

                    let mut node = self.kernel_drop_node(RENodeId::Object(object_id))?;

                    let access_rules = node
                        .substates
                        .remove(&(
                            NodeModuleId::SELF,
                            SubstateOffset::AccessRules(AccessRulesOffset::AccessRules),
                        ))
                        .unwrap();
                    let access_rules: MethodAccessRulesSubstate = access_rules.into();

                    module_init
                        .insert(module_id, RENodeModuleInit::MethodAccessRules(access_rules));
                }
                NodeModuleId::Metadata => {
                    let node_id = RENodeId::Object(object_id);
                    let (package_address, blueprint) = self.get_object_type_info(node_id)?;
                    if !matches!(
                        (package_address, blueprint.as_str()),
                        (METADATA_PACKAGE, METADATA_BLUEPRINT)
                    ) {
                        return Err(RuntimeError::SystemError(SystemError::InvalidModuleType {
                            expected_package: METADATA_PACKAGE,
                            expected_blueprint: METADATA_BLUEPRINT.to_string(),
                            actual_package: package_address,
                            actual_blueprint: blueprint,
                        }));
                    }

                    let node = self.kernel_drop_node(node_id)?;

                    let mut substates = BTreeMap::new();
                    for ((module_id, offset), substate) in node.substates {
                        if let NodeModuleId::SELF = module_id {
                            substates.insert(offset, substate);
                        }
                    }

                    module_init.insert(
                        NodeModuleId::Metadata,
                        RENodeModuleInit::Metadata(substates),
                    );
                }
                NodeModuleId::ComponentRoyalty => {
                    let node_id = RENodeId::Object(object_id);
                    let (package_address, blueprint) = self.get_object_type_info(node_id)?;
                    if !matches!(
                        (package_address, blueprint.as_str()),
                        (ROYALTY_PACKAGE, COMPONENT_ROYALTY_BLUEPRINT)
                    ) {
                        return Err(RuntimeError::SystemError(SystemError::InvalidModuleType {
                            expected_package: ROYALTY_PACKAGE,
                            expected_blueprint: COMPONENT_ROYALTY_BLUEPRINT.to_string(),
                            actual_package: package_address,
                            actual_blueprint: blueprint,
                        }));
                    }

                    let mut node = self.kernel_drop_node(node_id)?;

                    let config = node
                        .substates
                        .remove(&(
                            NodeModuleId::SELF,
                            SubstateOffset::Royalty(RoyaltyOffset::RoyaltyConfig),
                        ))
                        .unwrap();
                    let config: ComponentRoyaltyConfigSubstate = config.into();
                    let accumulator = node
                        .substates
                        .remove(&(
                            NodeModuleId::SELF,
                            SubstateOffset::Royalty(RoyaltyOffset::RoyaltyAccumulator),
                        ))
                        .unwrap();
                    let accumulator: ComponentRoyaltyAccumulatorSubstate = accumulator.into();

                    module_init.insert(
                        NodeModuleId::ComponentRoyalty,
                        RENodeModuleInit::ComponentRoyalty(config, accumulator),
                    );
                }
            }
        }

        self.kernel_create_node(
            address.into(),
            RENodeInit::GlobalObject(component_substates),
            module_init,
        )?;

        Ok(address.into())
    }

    fn call_method(
        &mut self,
        receiver: RENodeId,
        method_name: &str,
        args: Vec<u8>,
    ) -> Result<Vec<u8>, RuntimeError> {
        self.call_module_method(receiver, NodeModuleId::SELF, method_name, args)
    }

    fn call_module_method(
        &mut self,
        receiver: RENodeId,
        node_module_id: NodeModuleId,
        method_name: &str,
        args: Vec<u8>,
    ) -> Result<Vec<u8>, RuntimeError> {
        let invocation = MethodInvocation {
            identifier: MethodIdentifier(receiver, node_module_id, method_name.to_string()),
            args,
        };

        self.kernel_invoke(invocation).map(|v| v.into())
    }

    fn get_object_type_info(
        &mut self,
        node_id: RENodeId,
    ) -> Result<(PackageAddress, String), RuntimeError> {
        TypeInfoBlueprint::get_type(node_id, self)
    }

    fn new_key_value_store(&mut self) -> Result<KeyValueStoreId, RuntimeError> {
        let node_id = self.kernel_allocate_node_id(RENodeType::KeyValueStore)?;

        self.kernel_create_node(node_id, RENodeInit::KeyValueStore, btreemap!())?;

        Ok(node_id.into())
    }
}

impl<'g, 's, W> ClientUnsafeApi<RuntimeError> for Kernel<'g, 's, W>
where
    W: WasmEngine,
{
    fn consume_cost_units(
        &mut self,
        units: u32,
        reason: ClientCostingReason,
    ) -> Result<(), RuntimeError> {
        KernelModuleMixer::on_consume_cost_units(self, units, reason)
    }

    fn credit_cost_units(
        &mut self,
        vault_id: ObjectId,
        locked_fee: LiquidFungibleResource,
        contingent: bool,
    ) -> Result<LiquidFungibleResource, RuntimeError> {
        KernelModuleMixer::on_credit_cost_units(self, vault_id, locked_fee, contingent)
    }

    fn update_instruction_index(&mut self, new_index: usize) -> Result<(), RuntimeError> {
        KernelModuleMixer::on_update_instruction_index(self, new_index)
    }

    fn update_wasm_memory_usage(&mut self, size: usize) -> Result<(), RuntimeError> {
        KernelModuleMixer::on_update_wasm_memory_usage(self, size)
    }
}

impl<'g, 's, W> ClientEventApi<RuntimeError> for Kernel<'g, 's, W>
where
    W: WasmEngine,
{
    fn emit_raw_event(
        &mut self,
        schema_hash: Hash,
        event_data: Vec<u8>,
    ) -> Result<(), RuntimeError> {
        // Costing event emission.
        self.consume_cost_units(FIXED_LOW_FEE, ClientCostingReason::RunNative)?;

        // Construct the event type identifier based on the current actor
        let event_type_id = match self.kernel_get_current_actor() {
            Some(Actor {
                identifier: ActorIdentifier::Method(MethodIdentifier(node_id, node_module_id, ..)),
                ..
            }) => Ok(EventTypeIdentifier(node_id, node_module_id, schema_hash)),
            Some(Actor {
                identifier:
                    ActorIdentifier::Function(FnIdentifier {
                        package_address, ..
                    }),
                ..
            }) => Ok(EventTypeIdentifier(
                RENodeId::GlobalObject(package_address.into()),
                NodeModuleId::SELF,
                schema_hash,
            )),
            _ => Err(RuntimeError::ApplicationError(
                ApplicationError::EventError(EventError::InvalidActor),
            )),
        }?;

        // TODO: Validate that the event schema matches that given by the event schema hash.
        // Need to wait for David's PR for schema validation and move away from LegacyDescribe
        // over to new Describe.

        // NOTE: We need to ensure that the event being emitted is an SBOR struct or an enum,
        // this is not done here, this should be done at event registration time. Thus, if the
        // event has been successfully registered, it can be emitted (from a schema POV).

        // Adding the event to the event store
        self.kernel_get_module_state()
            .events
            .add_event(event_type_id, event_data);

        Ok(())
    }
}

impl<'g, 's, W> ClientLoggerApi<RuntimeError> for Kernel<'g, 's, W>
where
    W: WasmEngine,
{
    fn log_message(&mut self, level: Level, message: String) -> Result<(), RuntimeError> {
        self.kernel_get_module_state()
            .logger
            .add_log(level, message);
        Ok(())
    }
}

impl<'g, 's, W> ClientApi<RuntimeError> for Kernel<'g, 's, W> where W: WasmEngine {}<|MERGE_RESOLUTION|>--- conflicted
+++ resolved
@@ -301,18 +301,7 @@
                 )),
                 blueprint => panic!("Unexpected blueprint {}", blueprint),
             },
-<<<<<<< HEAD
-            METADATA_PACKAGE => RENodeInit::Object(btreemap!(
-                SubstateOffset::Metadata(MetadataOffset::Metadata) => RuntimeSubstate::Metadata(parser.decode_next()),
-            )),
-=======
-            METADATA_PACKAGE => {
-                parser.end()?;
-
-                let node_id = self.kernel_allocate_node_id(RENodeType::Object)?;
-                (node_id, RENodeInit::Object(btreemap!()))
-            }
->>>>>>> ea37706d
+            METADATA_PACKAGE => RENodeInit::Object(btreemap!()),
             ROYALTY_PACKAGE => match blueprint_ident {
                 COMPONENT_ROYALTY_BLUEPRINT => RENodeInit::Object(btreemap!(
                     SubstateOffset::Royalty(RoyaltyOffset::RoyaltyConfig) => RuntimeSubstate::ComponentRoyaltyConfig(parser.decode_next()),
