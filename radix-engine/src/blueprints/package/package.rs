--- conflicted
+++ resolved
@@ -175,35 +175,7 @@
     };
     partitions.insert(METADATA_KV_STORE_PARTITION, metadata_partition);
 
-<<<<<<< HEAD
-    let node_id = if let Some(reservation) = package_address_reservation {
-=======
-    if let Some(access_rules) = access_rules {
-        let mut node_substates = api.kernel_drop_node(access_rules.0.as_node_id())?;
-        let access_rules = node_substates
-            .remove(&MAIN_BASE_PARTITION)
-            .unwrap()
-            .remove(&AccessRulesField::AccessRules.into())
-            .unwrap();
-        let access_rules: MethodAccessRulesSubstate = access_rules.as_typed().unwrap();
-        partitions.insert( ACCESS_RULES_FIELD_PARTITION, btreemap!(
-            AccessRulesField::AccessRules.into() => IndexedScryptoValue::from_typed(&access_rules),
-        ));
-    } else {
-        partitions.insert(
-            ACCESS_RULES_FIELD_PARTITION,
-            btreemap!(
-                AccessRulesField::AccessRules.into() =>
-                IndexedScryptoValue::from_typed(&MethodAccessRulesSubstate {
-                    roles: BTreeMap::new(),
-                    role_mutability: BTreeMap::new(),
-                }),
-            ),
-        );
-    }
-
     let package_address = if let Some(address_reservation) = package_address_reservation {
->>>>>>> bb7a35e0
         // TODO: Can we use `global_object` API?
 
         // Check global address reservation
@@ -262,7 +234,6 @@
 
     api.kernel_create_node(package_address.into_node_id(), partitions)?;
 
-<<<<<<< HEAD
     if let Some(access_rules) = access_rules {
         let module_base_partition = ObjectModuleId::AccessRules.base_partition_num();
         for offset in 0u8..2u8 {
@@ -273,7 +244,7 @@
                 .at_offset(PartitionOffset(offset))
                 .unwrap();
 
-            api.kernel_move_module(access_rules.0.as_node_id(), src, &node_id, dest)?;
+            api.kernel_move_module(access_rules.0.as_node_id(), src, package_address.as_node_id(), dest)?;
         }
 
         api.kernel_drop_node(access_rules.0.as_node_id())?;
@@ -287,9 +258,6 @@
          */
     }
 
-    let package_address = PackageAddress::new_or_panic(node_id.into());
-=======
->>>>>>> bb7a35e0
     Ok(package_address)
 }
 
