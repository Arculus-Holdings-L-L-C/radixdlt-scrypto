use super::call_frame::{CallFrame, LockSubstateError, RefType};
use super::heap::Heap;
use super::id_allocator::IdAllocator;
use super::kernel_api::{
    KernelApi, KernelInternalApi, KernelInvokeApi, KernelNodeApi, KernelSubstateApi, LockInfo,
};
use crate::blueprints::resource::*;
use crate::errors::RuntimeError;
use crate::errors::*;
use crate::kernel::actor::Actor;
use crate::kernel::call_frame::CallFrameUpdate;
use crate::kernel::kernel_api::KernelInvocation;
use crate::kernel::kernel_callback_api::KernelCallbackObject;
use crate::system::node_modules::type_info::TypeInfoSubstate;
use crate::system::system::SystemService;
use crate::system::system_callback::{SystemConfig, SystemLockData};
use crate::system::system_callback_api::SystemCallbackObject;
use crate::system::system_modules::execution_trace::{BucketSnapshot, ProofSnapshot};
use crate::types::*;
use radix_engine_interface::api::substate_lock_api::LockFlags;
use radix_engine_interface::api::ClientBlueprintApi;
use radix_engine_interface::blueprints::resource::*;
use radix_engine_stores::interface::{AcquireLockError, NodeSubstates, SubstateStore};
use resources_tracker_macro::trace_resources;
use sbor::rust::mem;

/// Organizes the radix engine stack to make a function entrypoint available for execution
pub struct KernelBoot<'g, V: SystemCallbackObject, S: SubstateStore> {
    pub id_allocator: &'g mut IdAllocator,
    pub callback: &'g mut SystemConfig<V>,
    pub store: &'g mut S,
}

impl<'g, 'h, V: SystemCallbackObject, S: SubstateStore> KernelBoot<'g, V, S> {
    /// Executes a transaction
    pub fn call_function(
        self,
        package_address: PackageAddress,
        blueprint_name: &str,
        function_name: &str,
        args: Vec<u8>,
    ) -> Result<Vec<u8>, RuntimeError> {
        #[cfg(feature = "resource_tracker")]
        radix_engine_utils::QEMU_PLUGIN_CALIBRATOR.with(|v| {
            v.borrow_mut();
        });

        let mut kernel = Kernel {
            heap: Heap::new(),
            store: self.store,
            id_allocator: self.id_allocator,
            current_frame: CallFrame::new_root(),
            prev_frame_stack: vec![],
            callback: self.callback,
        };

        SystemConfig::on_init(&mut kernel)?;

        let args = IndexedScryptoValue::from_vec(args).map_err(|e| {
            RuntimeError::SystemUpstreamError(SystemUpstreamError::InputDecodeError(e))
        })?;

        for node_id in args.references() {
            if node_id.is_global_virtual() {
                // For virtual accounts and native packages, create a reference directly
                kernel.current_frame.add_ref(*node_id, RefType::Normal);
                continue;
            } else if node_id.is_global_package()
                && is_native_package(PackageAddress::new_or_panic(node_id.0))
            {
                // TODO: This is required for bootstrap, can we clean this up and remove it at some point?
                kernel.current_frame.add_ref(*node_id, RefType::Normal);
                continue;
            }

            if kernel.current_frame.get_node_visibility(node_id).is_some() {
                continue;
            }

            let handle = kernel
                .store
                .acquire_lock(
                    node_id,
                    SysModuleId::TypeInfo.into(),
                    &TypeInfoOffset::TypeInfo.into(),
                    LockFlags::read_only(),
                )
                .map_err(|_| KernelError::NodeNotFound(*node_id))?;
            let substate_ref = kernel.store.read_substate(handle);
            let type_substate: TypeInfoSubstate = substate_ref.as_typed().unwrap();
            kernel.store.release_lock(handle);
            match type_substate {
                TypeInfoSubstate::Object(ObjectInfo {
                    blueprint, global, ..
                }) => {
                    if global {
                        kernel.current_frame.add_ref(*node_id, RefType::Normal);
                    } else if blueprint.package_address.eq(&RESOURCE_MANAGER_PACKAGE)
                        && (blueprint.blueprint_name.eq(FUNGIBLE_VAULT_BLUEPRINT)
                            || blueprint.blueprint_name.eq(NON_FUNGIBLE_VAULT_BLUEPRINT))
                    {
                        kernel
                            .current_frame
                            .add_ref(*node_id, RefType::DirectAccess);
                    } else {
                        return Err(RuntimeError::KernelError(KernelError::InvalidDirectAccess));
                    }
                }
                TypeInfoSubstate::KeyValueStore(..)
                | TypeInfoSubstate::Index
                | TypeInfoSubstate::SortedIndex => {
                    return Err(RuntimeError::KernelError(KernelError::InvalidDirectAccess));
                }
            }
        }

        let mut system = SystemService::new(&mut kernel);

        let rtn =
            system.call_function(package_address, blueprint_name, function_name, args.into())?;
        // Sanity check call frame
        assert!(kernel.prev_frame_stack.is_empty());

        SystemConfig::on_teardown(&mut kernel)?;

        Ok(rtn)
    }
}

pub struct Kernel<
    'g, // Lifetime of values outliving all frames
    M,  // Upstream System layer
    S,  // Substate store
> where
    M: KernelCallbackObject,
    S: SubstateStore,
{
    /// Stack
    current_frame: CallFrame<SystemLockData>,
    // This stack could potentially be removed and just use the native stack
    // but keeping this call_frames stack may potentially prove useful if implementing
    // execution pause and/or for better debuggability
    prev_frame_stack: Vec<CallFrame<SystemLockData>>,
    /// Heap
    heap: Heap,
    /// Store
    store: &'g mut S,

    /// ID allocator
    id_allocator: &'g mut IdAllocator,

    /// Upstream system layer
    callback: &'g mut M,
}

impl<'g, M, S> Kernel<'g, M, S>
where
    M: KernelCallbackObject,
    S: SubstateStore,
{
    fn invoke(
        &mut self,
        invocation: Box<KernelInvocation<M::Invocation>>,
    ) -> Result<IndexedScryptoValue, RuntimeError> {
        let caller = Box::new(self.current_frame.actor.clone());

        let mut call_frame_update = invocation.get_update();
        let sys_invocation = invocation.sys_invocation;
        let actor = &invocation.resolved_actor;
        let args = &invocation.args;

        // Before push call frame
        M::before_push_frame(actor, &mut call_frame_update, &args, self)?;

        // Push call frame
        {
            self.id_allocator.push();

            let frame = CallFrame::new_child_from_parent(
                &mut self.current_frame,
                actor.clone(),
                call_frame_update.clone(),
            )
            .map_err(CallFrameError::MoveError)
            .map_err(KernelError::CallFrameError)?;
            let parent = mem::replace(&mut self.current_frame, frame);
            self.prev_frame_stack.push(parent);
        }

        // Execute
        let (output, update) = {
            // Handle execution start
            M::on_execution_start(&caller, self)?;

            // Auto drop locks
            self.current_frame
                .drop_all_locks(&mut self.heap, self.store)
                .map_err(CallFrameError::UnlockSubstateError)
                .map_err(KernelError::CallFrameError)?;

            // Run
            let output = M::invoke_upstream(sys_invocation, args, self)?;

            let mut update = CallFrameUpdate {
                nodes_to_move: output.owned_node_ids().clone(),
                node_refs_to_copy: output.references().clone(),
            };

            // Handle execution finish
            M::on_execution_finish(&caller, &mut update, self)?;

            // Auto-drop locks again in case module forgot to drop
            self.current_frame
                .drop_all_locks(&mut self.heap, self.store)
                .map_err(CallFrameError::UnlockSubstateError)
                .map_err(KernelError::CallFrameError)?;

            (output, update)
        };

        // Pop call frame
        {
            let mut parent = self.prev_frame_stack.pop().unwrap();

            // Move resource
            CallFrame::update_upstream(&mut self.current_frame, &mut parent, update)
                .map_err(CallFrameError::MoveError)
                .map_err(KernelError::CallFrameError)?;

            // auto drop
            {
                let owned_nodes = self.current_frame.owned_nodes();
                M::auto_drop(owned_nodes, self)?;
                // Last check
                if let Some(node_id) = self.current_frame.owned_nodes().into_iter().next() {
                    return Err(RuntimeError::KernelError(KernelError::DropNodeFailure(
                        node_id,
                    )));
                }
            }

            // Restore previous frame
            self.current_frame = parent;

            self.id_allocator.pop()?;
        }

        // After pop call frame
        M::after_pop_frame(self)?;

        Ok(output)
    }
}

impl<'g, M, S> KernelNodeApi for Kernel<'g, M, S>
where
    M: KernelCallbackObject,
    S: SubstateStore,
{
    #[trace_resources(log=node_id.entity_type())]
    fn kernel_drop_node(&mut self, node_id: &NodeId) -> Result<NodeSubstates, RuntimeError> {
        M::before_drop_node(node_id, self)?;

        let node = self
            .current_frame
            .remove_node(&mut self.heap, node_id)
            .map_err(|e| {
                RuntimeError::KernelError(KernelError::CallFrameError(CallFrameError::MoveError(e)))
            })?;

        M::after_drop_node(self)?;

        Ok(node)
    }

    #[trace_resources(log=entity_type)]
    fn kernel_allocate_node_id(&mut self, entity_type: EntityType) -> Result<NodeId, RuntimeError> {
        M::on_allocate_node_id(Some(entity_type), false, self)?;

        let node_id = self.id_allocator.allocate_node_id(entity_type)?;

        Ok(node_id)
    }

    #[trace_resources(log=node_id.entity_type())]
    fn kernel_allocate_virtual_node_id(&mut self, node_id: NodeId) -> Result<(), RuntimeError> {
        M::on_allocate_node_id(node_id.entity_type(), true, self)?;

        self.id_allocator.allocate_virtual_node_id(node_id);

        Ok(())
    }

    #[trace_resources(log=node_id.entity_type())]
    fn kernel_create_node(
        &mut self,
        node_id: NodeId,
        node_substates: NodeSubstates,
    ) -> Result<(), RuntimeError> {
        M::before_create_node(&node_id, &node_substates, self)?;

        let push_to_store = node_id.is_global();

        self.id_allocator.take_node_id(node_id)?;
        self.current_frame
            .create_node(
                node_id,
                node_substates,
                &mut self.heap,
                self.store,
                push_to_store,
            )
            .map_err(CallFrameError::UnlockSubstateError)
            .map_err(KernelError::CallFrameError)?;

        M::after_create_node(&node_id, self)?;

        Ok(())
    }
}

impl<'g, M, S> KernelInternalApi<M> for Kernel<'g, M, S>
where
    M: KernelCallbackObject,
    S: SubstateStore,
{
    fn kernel_get_node_info(&self, node_id: &NodeId) -> Option<(RefType, bool)> {
        let info = self.current_frame.get_node_visibility(node_id)?;
        Some(info)
    }

    fn kernel_get_callback(&mut self) -> &mut M {
        &mut self.callback
    }

    fn kernel_get_current_depth(&self) -> usize {
        self.current_frame.depth
    }

    // TODO: Remove
    fn kernel_get_current_actor(&mut self) -> Option<Actor> {
        let actor = self.current_frame.actor.clone();
        if let Some(actor) = &actor {
            match actor {
                Actor::Method {
                    global_address,
                    object_info,
                    ..
                } => {
                    if let Some(address) = global_address {
                        self.current_frame
                            .add_ref(address.as_node_id().clone(), RefType::Normal);
                    }

                    if let Some(address) = object_info.blueprint_parent {
                        self.current_frame
                            .add_ref(address.as_node_id().clone(), RefType::Normal);
                    }
                }
                _ => {}
            }
            let package_address = actor.blueprint().package_address;
            self.current_frame
                .add_ref(package_address.as_node_id().clone(), RefType::Normal);
        }

        actor
    }

    // TODO: Remove
    fn kernel_load_package_package_dependencies(&mut self) {
        self.current_frame
            .add_ref(RADIX_TOKEN.as_node_id().clone(), RefType::Normal);
    }

    // TODO: Remove
    fn kernel_load_common(&mut self) {
        self.current_frame
            .add_ref(EPOCH_MANAGER.as_node_id().clone(), RefType::Normal);
        self.current_frame
            .add_ref(CLOCK.as_node_id().clone(), RefType::Normal);
        self.current_frame
            .add_ref(RADIX_TOKEN.as_node_id().clone(), RefType::Normal);
        self.current_frame
            .add_ref(PACKAGE_TOKEN.as_node_id().clone(), RefType::Normal);
        self.current_frame
            .add_ref(ECDSA_SECP256K1_TOKEN.as_node_id().clone(), RefType::Normal);
        self.current_frame
            .add_ref(EDDSA_ED25519_TOKEN.as_node_id().clone(), RefType::Normal);
    }

    fn kernel_read_bucket(&mut self, bucket_id: &NodeId) -> Option<BucketSnapshot> {
        let (is_fungible_bucket, resource_address) = if let Some(substate) = self.heap.get_substate(
            &bucket_id,
            SysModuleId::TypeInfo.into(),
            &TypeInfoOffset::TypeInfo.into(),
        ) {
            let type_info: TypeInfoSubstate = substate.as_typed().unwrap();
            match type_info {
                TypeInfoSubstate::Object(ObjectInfo {
                    blueprint,
                    blueprint_parent,
                    ..
                }) if blueprint.package_address == RESOURCE_MANAGER_PACKAGE
                    && (blueprint.blueprint_name == FUNGIBLE_BUCKET_BLUEPRINT
                        || blueprint.blueprint_name == NON_FUNGIBLE_BUCKET_BLUEPRINT) =>
                {
                    let is_fungible = blueprint.blueprint_name.eq(FUNGIBLE_BUCKET_BLUEPRINT);
                    let parent = blueprint_parent.unwrap();
                    let resource_address: ResourceAddress =
                        ResourceAddress::new_or_panic(parent.as_ref().clone().try_into().unwrap());
                    (is_fungible, resource_address)
                }
                _ => {
                    return None;
                }
            }
        } else {
            return None;
        };

        if is_fungible_bucket {
            let substate = self
                .heap
                .get_substate(
                    bucket_id,
                    SysModuleId::User.into(),
                    &FungibleBucketOffset::Liquid.into(),
                )
                .unwrap();
            let liquid: LiquidFungibleResource = substate.as_typed().unwrap();

            Some(BucketSnapshot::Fungible {
                resource_address,
                liquid: liquid.amount(),
            })
        } else {
            let substate = self
                .heap
                .get_substate(
                    bucket_id,
                    SysModuleId::User.into(),
                    &NonFungibleBucketOffset::Liquid.into(),
                )
                .unwrap();
            let liquid: LiquidNonFungibleResource = substate.as_typed().unwrap();

            Some(BucketSnapshot::NonFungible {
                resource_address,
                liquid: liquid.ids().clone(),
            })
        }
    }

    fn kernel_read_proof(&mut self, proof_id: &NodeId) -> Option<ProofSnapshot> {
        let is_fungible = if let Some(substate) = self.heap.get_substate(
            &proof_id,
            SysModuleId::TypeInfo.into(),
            &TypeInfoOffset::TypeInfo.into(),
        ) {
            let type_info: TypeInfoSubstate = substate.as_typed().unwrap();
            match type_info {
                TypeInfoSubstate::Object(ObjectInfo { blueprint, .. })
                    if blueprint.package_address == RESOURCE_MANAGER_PACKAGE
                        && (blueprint.blueprint_name == NON_FUNGIBLE_PROOF_BLUEPRINT
                            || blueprint.blueprint_name == FUNGIBLE_PROOF_BLUEPRINT) =>
                {
                    blueprint.blueprint_name.eq(FUNGIBLE_PROOF_BLUEPRINT)
                }
                _ => {
                    return None;
                }
            }
        } else {
            return None;
        };

        if is_fungible {
<<<<<<< HEAD
            let substate = self.heap.get_substate(
                proof_id,
                SysModuleId::User.into(),
                &ProofOffset::Info.into(),
            ).unwrap();
            let info: ProofInfoSubstate = substate.as_typed().unwrap();
=======
            let substate = self
                .heap
                .get_substate(
                    proof_id,
                    SysModuleId::TypeInfo.into(),
                    &TypeInfoOffset::TypeInfo.into(),
                )
                .unwrap();
            let info: TypeInfoSubstate = substate.as_typed().unwrap();
            let resource_address = ResourceAddress::new_or_panic(info.parent().unwrap().into());
>>>>>>> d6b97b6e

            let substate = self
                .heap
                .get_substate(
                    proof_id,
<<<<<<< HEAD
                    SysModuleId::User.into(),
                    &ProofOffset::Fungible.into(),
=======
                    SysModuleId::Object.into(),
                    &FungibleProofOffset::ProofRefs.into(),
>>>>>>> d6b97b6e
                )
                .unwrap();
            let proof: FungibleProof = substate.as_typed().unwrap();

            Some(ProofSnapshot::Fungible {
                resource_address,
                total_locked: proof.amount(),
            })
        } else {
<<<<<<< HEAD
            let substate = self.heap.get_substate(
                proof_id,
                SysModuleId::User.into(),
                &ProofOffset::Info.into(),
            ).unwrap();
            let info: ProofInfoSubstate = substate.as_typed().unwrap();
=======
            let substate = self
                .heap
                .get_substate(
                    proof_id,
                    SysModuleId::TypeInfo.into(),
                    &TypeInfoOffset::TypeInfo.into(),
                )
                .unwrap();
            let info: TypeInfoSubstate = substate.as_typed().unwrap();
            let resource_address = ResourceAddress::new_or_panic(info.parent().unwrap().into());
>>>>>>> d6b97b6e

            let substate = self
                .heap
                .get_substate(
                    proof_id,
<<<<<<< HEAD
                    SysModuleId::User.into(),
                    &ProofOffset::NonFungible.into(),
=======
                    SysModuleId::Object.into(),
                    &NonFungibleProofOffset::ProofRefs.into(),
>>>>>>> d6b97b6e
                )
                .unwrap();
            let proof: NonFungibleProof = substate.as_typed().unwrap();

            Some(ProofSnapshot::NonFungible {
                resource_address,
                total_locked: proof.non_fungible_local_ids().clone(),
            })
        }
    }
}

impl<'g, M, S> KernelSubstateApi<SystemLockData> for Kernel<'g, M, S>
where
    M: KernelCallbackObject,
    S: SubstateStore,
{
    #[trace_resources(log=node_id.entity_type(), log=module_id)]
    fn kernel_lock_substate_with_default(
        &mut self,
        node_id: &NodeId,
        module_id: ModuleId,
        substate_key: &SubstateKey,
        flags: LockFlags,
        default: Option<fn() -> IndexedScryptoValue>,
        data: SystemLockData,
    ) -> Result<LockHandle, RuntimeError> {
        M::before_lock_substate(&node_id, &module_id, substate_key, &flags, self)?;

        let maybe_lock_handle = self.current_frame.acquire_lock(
            &mut self.heap,
            self.store,
            node_id,
            module_id,
            substate_key,
            flags,
            default,
            data,
        );

        let lock_handle = match &maybe_lock_handle {
            Ok(lock_handle) => *lock_handle,
            Err(LockSubstateError::TrackError(track_err)) => {
                if matches!(track_err.as_ref(), AcquireLockError::NotFound(..)) {
                    let retry =
                        M::on_substate_lock_fault(*node_id, module_id, &substate_key, self)?;

                    if retry {
                        self.current_frame
                            .acquire_lock(
                                &mut self.heap,
                                self.store,
                                &node_id,
                                module_id,
                                &substate_key,
                                flags,
                                None,
                                SystemLockData::default(),
                            )
                            .map_err(CallFrameError::LockSubstateError)
                            .map_err(KernelError::CallFrameError)?
                    } else {
                        return maybe_lock_handle
                            .map_err(CallFrameError::LockSubstateError)
                            .map_err(KernelError::CallFrameError)
                            .map_err(RuntimeError::KernelError);
                    }
                } else {
                    return Err(RuntimeError::KernelError(KernelError::CallFrameError(
                        CallFrameError::LockSubstateError(LockSubstateError::TrackError(
                            track_err.clone(),
                        )),
                    )));
                }
            }
            Err(err) => {
                match &err {
                    // TODO: This is a hack to allow for package imports to be visible
                    // TODO: Remove this once we are able to get this information through the Blueprint ABI
                    LockSubstateError::NodeNotInCallFrame(node_id)
                        if node_id.is_global_package() =>
                    {
                        let module_id = SysModuleId::User;
                        let handle = self
                            .store
                            .acquire_lock(
                                node_id,
                                module_id.into(),
                                substate_key,
                                LockFlags::read_only(),
                            )
                            .map_err(|e| LockSubstateError::TrackError(Box::new(e)))
                            .map_err(CallFrameError::LockSubstateError)
                            .map_err(KernelError::CallFrameError)?;
                        self.store.release_lock(handle);

                        self.current_frame.add_ref(*node_id, RefType::Normal);
                        self.current_frame
                            .acquire_lock(
                                &mut self.heap,
                                self.store,
                                &node_id,
                                module_id.into(),
                                substate_key,
                                flags,
                                None,
                                SystemLockData::default(),
                            )
                            .map_err(CallFrameError::LockSubstateError)
                            .map_err(KernelError::CallFrameError)?
                    }
                    _ => {
                        return Err(RuntimeError::KernelError(KernelError::CallFrameError(
                            CallFrameError::LockSubstateError(err.clone()),
                        )))
                    }
                }
            }
        };

        // TODO: pass the right size
        M::after_lock_substate(lock_handle, 0, self)?;

        Ok(lock_handle)
    }

    #[trace_resources]
    fn kernel_get_lock_info(&mut self, lock_handle: LockHandle) -> Result<LockInfo<SystemLockData>, RuntimeError> {
        self.current_frame
            .get_lock_info(lock_handle)
            .ok_or(RuntimeError::KernelError(KernelError::LockDoesNotExist(
                lock_handle,
            )))
    }

    #[trace_resources]
    fn kernel_drop_lock(&mut self, lock_handle: LockHandle) -> Result<(), RuntimeError> {
        M::on_drop_lock(lock_handle, self)?;

        self.current_frame
            .drop_lock(&mut self.heap, self.store, lock_handle)
            .map_err(CallFrameError::UnlockSubstateError)
            .map_err(KernelError::CallFrameError)?;

        Ok(())
    }

    #[trace_resources]
    fn kernel_read_substate(
        &mut self,
        lock_handle: LockHandle,
    ) -> Result<&IndexedScryptoValue, RuntimeError> {
        let mut len = self
            .current_frame
            .read_substate(&mut self.heap, self.store, lock_handle)
            .map_err(CallFrameError::ReadSubstateError)
            .map_err(KernelError::CallFrameError)?
            .as_slice()
            .len();

        // TODO: replace this overwrite with proper packing costing rule
        let lock_info = self.current_frame.get_lock_info(lock_handle).unwrap();
        if lock_info.node_id.is_global_package() {
            len = 0;
        }

        M::on_read_substate(lock_handle, len, self)?;

        Ok(self
            .current_frame
            .read_substate(&mut self.heap, self.store, lock_handle)
            .unwrap())
    }

    #[trace_resources]
    fn kernel_write_substate(
        &mut self,
        lock_handle: LockHandle,
        value: IndexedScryptoValue,
    ) -> Result<(), RuntimeError> {
        M::on_write_substate(lock_handle, value.as_slice().len(), self)?;

        self.current_frame
            .write_substate(&mut self.heap, self.store, lock_handle, value)
            .map_err(CallFrameError::WriteSubstateError)
            .map_err(KernelError::CallFrameError)
            .map_err(RuntimeError::KernelError)
    }

    fn kernel_set_substate(
        &mut self,
        node_id: &NodeId,
        module_id: ModuleId,
        substate_key: SubstateKey,
        value: IndexedScryptoValue,
    ) -> Result<(), RuntimeError> {
        self.current_frame
            .set_substate(
                node_id,
                module_id,
                substate_key,
                value,
                &mut self.heap,
                self.store,
            )
            .map_err(CallFrameError::SetSubstatesError)
            .map_err(KernelError::CallFrameError)
            .map_err(RuntimeError::KernelError)
    }

    fn kernel_remove_substate(
        &mut self,
        node_id: &NodeId,
        module_id: ModuleId,
        substate_key: &SubstateKey,
    ) -> Result<Option<IndexedScryptoValue>, RuntimeError> {
        self.current_frame
            .remove_substate(
                node_id,
                module_id,
                &substate_key,
                &mut self.heap,
                self.store,
            )
            .map_err(CallFrameError::RemoveSubstatesError)
            .map_err(KernelError::CallFrameError)
            .map_err(RuntimeError::KernelError)
    }

    fn kernel_scan_sorted_substates(
        &mut self,
        node_id: &NodeId,
        module_id: ModuleId,
        count: u32,
    ) -> Result<Vec<IndexedScryptoValue>, RuntimeError> {
        self.current_frame
            .scan_sorted(node_id, module_id, count, &mut self.heap, self.store)
            .map_err(CallFrameError::ScanSortedSubstatesError)
            .map_err(KernelError::CallFrameError)
            .map_err(RuntimeError::KernelError)
    }

    fn kernel_scan_substates(
        &mut self,
        node_id: &NodeId,
        module_id: SysModuleId,
        count: u32,
    ) -> Result<Vec<IndexedScryptoValue>, RuntimeError> {
        self.current_frame
            .scan_substates(node_id, module_id.into(), count, &mut self.heap, self.store)
            .map_err(CallFrameError::ScanSubstatesError)
            .map_err(KernelError::CallFrameError)
            .map_err(RuntimeError::KernelError)
    }

    fn kernel_take_substates(
        &mut self,
        node_id: &NodeId,
        module_id: SysModuleId,
        count: u32,
    ) -> Result<Vec<IndexedScryptoValue>, RuntimeError> {
        self.current_frame
            .take_substates(node_id, module_id, count, &mut self.heap, self.store)
            .map_err(CallFrameError::TakeSubstatesError)
            .map_err(KernelError::CallFrameError)
            .map_err(RuntimeError::KernelError)
    }
}

impl<'g, M, S> KernelInvokeApi<M::Invocation> for Kernel<'g, M, S>
where
    M: KernelCallbackObject,
    S: SubstateStore,
{
    #[trace_resources]
    fn kernel_invoke(
        &mut self,
        invocation: Box<KernelInvocation<M::Invocation>>,
    ) -> Result<IndexedScryptoValue, RuntimeError> {
        M::before_invoke(invocation.as_ref(), invocation.payload_size, self)?;

        let rtn = self.invoke(invocation)?;

        M::after_invoke(
            0, // TODO: Pass the right size
            self,
        )?;

        Ok(rtn)
    }
}

impl<'g, M, S> KernelApi<M> for Kernel<'g, M, S>
where
    M: KernelCallbackObject,
    S: SubstateStore,
{
}<|MERGE_RESOLUTION|>--- conflicted
+++ resolved
@@ -476,14 +476,6 @@
         };
 
         if is_fungible {
-<<<<<<< HEAD
-            let substate = self.heap.get_substate(
-                proof_id,
-                SysModuleId::User.into(),
-                &ProofOffset::Info.into(),
-            ).unwrap();
-            let info: ProofInfoSubstate = substate.as_typed().unwrap();
-=======
             let substate = self
                 .heap
                 .get_substate(
@@ -494,19 +486,13 @@
                 .unwrap();
             let info: TypeInfoSubstate = substate.as_typed().unwrap();
             let resource_address = ResourceAddress::new_or_panic(info.parent().unwrap().into());
->>>>>>> d6b97b6e
 
             let substate = self
                 .heap
                 .get_substate(
                     proof_id,
-<<<<<<< HEAD
                     SysModuleId::User.into(),
-                    &ProofOffset::Fungible.into(),
-=======
-                    SysModuleId::Object.into(),
                     &FungibleProofOffset::ProofRefs.into(),
->>>>>>> d6b97b6e
                 )
                 .unwrap();
             let proof: FungibleProof = substate.as_typed().unwrap();
@@ -516,14 +502,6 @@
                 total_locked: proof.amount(),
             })
         } else {
-<<<<<<< HEAD
-            let substate = self.heap.get_substate(
-                proof_id,
-                SysModuleId::User.into(),
-                &ProofOffset::Info.into(),
-            ).unwrap();
-            let info: ProofInfoSubstate = substate.as_typed().unwrap();
-=======
             let substate = self
                 .heap
                 .get_substate(
@@ -534,19 +512,13 @@
                 .unwrap();
             let info: TypeInfoSubstate = substate.as_typed().unwrap();
             let resource_address = ResourceAddress::new_or_panic(info.parent().unwrap().into());
->>>>>>> d6b97b6e
 
             let substate = self
                 .heap
                 .get_substate(
                     proof_id,
-<<<<<<< HEAD
                     SysModuleId::User.into(),
-                    &ProofOffset::NonFungible.into(),
-=======
-                    SysModuleId::Object.into(),
                     &NonFungibleProofOffset::ProofRefs.into(),
->>>>>>> d6b97b6e
                 )
                 .unwrap();
             let proof: NonFungibleProof = substate.as_typed().unwrap();
