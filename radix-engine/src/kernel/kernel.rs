use super::actor::Actor;
use super::call_frame::{CallFrame, NodeVisibility, OpenSubstateError};
use super::heap::Heap;
use super::id_allocator::IdAllocator;
use super::kernel_api::{
    KernelApi, KernelInternalApi, KernelInvokeApi, KernelNodeApi, KernelSubstateApi, LockInfo,
};
use crate::blueprints::resource::*;
use crate::blueprints::transaction_processor::TransactionProcessorRunInputEfficientEncodable;
use crate::errors::RuntimeError;
use crate::errors::*;
use crate::kernel::call_frame::{CallFrameEventHandler, CallFrameMessage};
use crate::kernel::kernel_api::{KernelInvocation, SystemState};
use crate::kernel::kernel_callback_api::{
    CloseSubstateEvent, CreateNodeEvent, DrainSubstatesEvent, DropNodeEvent, KernelCallbackObject,
    MoveModuleEvent, OpenSubstateEvent, ReadSubstateEvent, RemoveSubstateEvent, ScanKeysEvent,
    ScanSortedSubstatesEvent, SetSubstateEvent, WriteSubstateEvent,
};
use crate::system::node_modules::type_info::TypeInfoSubstate;
use crate::system::system::{FieldSubstate, SystemService};
use crate::system::system_callback::SystemConfig;
use crate::system::system_callback_api::SystemCallbackObject;
use crate::system::system_modules::execution_trace::{BucketSnapshot, ProofSnapshot};
use crate::track::interface::{
    CallbackError, NodeSubstates, StoreAccess, SubstateStore, TrackOpenSubstateError,
};
use crate::types::*;
use radix_engine_interface::api::field_api::LockFlags;
use radix_engine_interface::api::ClientBlueprintApi;
use radix_engine_interface::blueprints::resource::*;
use radix_engine_interface::blueprints::transaction_processor::{
    TRANSACTION_PROCESSOR_BLUEPRINT, TRANSACTION_PROCESSOR_RUN_IDENT,
};
use radix_engine_store_interface::db_key_mapper::SubstateKeyContent;
use resources_tracker_macro::trace_resources;
use sbor::rust::mem;
use transaction::prelude::PreAllocatedAddress;

/// Organizes the radix engine stack to make a function entrypoint available for execution
pub struct KernelBoot<'g, V: SystemCallbackObject, S: SubstateStore> {
    pub id_allocator: &'g mut IdAllocator,
    pub callback: &'g mut SystemConfig<V>,
    pub store: &'g mut S,
}

impl<'g, 'h, V: SystemCallbackObject, S: SubstateStore> KernelBoot<'g, V, S> {
    pub fn create_kernel_for_test_only(&mut self) -> Kernel<SystemConfig<V>, S> {
        Kernel {
            heap: Heap::new(),
            store: self.store,
            id_allocator: self.id_allocator,
            current_frame: CallFrame::new_root(Actor::Root),
            prev_frame_stack: vec![],
            callback: self.callback,
        }
    }

    /// Executes a transaction
    pub fn call_transaction_processor<'a>(
        self,
        manifest_encoded_instructions: &'a [u8],
        pre_allocated_addresses: &'a Vec<PreAllocatedAddress>,
        references: &'a IndexSet<Reference>,
        blobs: &'a IndexMap<Hash, Vec<u8>>,
    ) -> Result<Vec<u8>, RuntimeError> {
        #[cfg(feature = "resource_tracker")]
        radix_engine_profiling::QEMU_PLUGIN_CALIBRATOR.with(|v| {
            v.borrow_mut();
        });

        let mut kernel = Kernel {
            heap: Heap::new(),
            store: self.store,
            id_allocator: self.id_allocator,
            current_frame: CallFrame::new_root(Actor::Root),
            prev_frame_stack: vec![],
            callback: self.callback,
        };

        SystemConfig::on_init(&mut kernel)?;

        // Reference management
        for reference in references.iter() {
            let node_id = &reference.0;
            if node_id.is_global_virtual() {
                // For virtual accounts, create a reference directly
                kernel
                    .current_frame
                    .add_global_reference(GlobalAddress::new_or_panic(node_id.clone().into()));
                continue;
            }

            if kernel
                .current_frame
                .get_node_visibility(node_id)
                .can_be_invoked(false)
            {
                continue;
            }

            // We have a reference to a node which can't be invoked - so it must be a direct access,
            // let's validate it as such

            let handle = kernel
                .store
                .open_substate(
                    node_id,
                    TYPE_INFO_FIELD_PARTITION,
                    &TypeInfoField::TypeInfo.into(),
                    LockFlags::read_only(),
                    &mut |_| -> Result<(), ()> { Ok(()) },
                )
                .map_err(|_| KernelError::InvalidReference(*node_id))?;
            let substate_ref = kernel.store.read_substate(handle);
            let type_substate: TypeInfoSubstate = substate_ref.as_typed().unwrap();
            kernel.store.close_substate(handle);
            match type_substate {
                TypeInfoSubstate::Object(ObjectInfo {
                    blueprint_info: BlueprintInfo { blueprint_id, .. },
                    global,
                    ..
                }) => {
                    if global {
                        kernel
                            .current_frame
                            .add_global_reference(GlobalAddress::new_or_panic(
                                node_id.clone().into(),
                            ));
                    } else if blueprint_id.package_address.eq(&RESOURCE_PACKAGE)
                        && (blueprint_id.blueprint_name.eq(FUNGIBLE_VAULT_BLUEPRINT)
                            || blueprint_id.blueprint_name.eq(NON_FUNGIBLE_VAULT_BLUEPRINT))
                    {
                        kernel.current_frame.add_direct_access_reference(
                            InternalAddress::new_or_panic(node_id.clone().into()),
                        );
                    } else {
                        return Err(RuntimeError::KernelError(KernelError::InvalidDirectAccess));
                    }
                }
                _ => {
                    return Err(RuntimeError::KernelError(KernelError::InvalidDirectAccess));
                }
            }
        }

        // Allocate global addresses
        let mut global_address_reservations = Vec::new();
        for PreAllocatedAddress {
            blueprint_id,
            address,
        } in pre_allocated_addresses
        {
            let mut system = SystemService::new(&mut kernel);
            let global_address_reservation =
                system.prepare_global_address(blueprint_id.clone(), address.clone())?;
            global_address_reservations.push(global_address_reservation);
        }

        // Call TX processor
        let mut system = SystemService::new(&mut kernel);
        let rtn = system.call_function(
            TRANSACTION_PROCESSOR_PACKAGE,
            TRANSACTION_PROCESSOR_BLUEPRINT,
            TRANSACTION_PROCESSOR_RUN_IDENT,
            scrypto_encode(&TransactionProcessorRunInputEfficientEncodable {
                manifest_encoded_instructions,
                global_address_reservations,
                references,
                blobs,
            })
            .unwrap(),
        )?;

        // Sanity check call frame
        assert!(kernel.prev_frame_stack.is_empty());

        SystemConfig::on_teardown(&mut kernel)?;

        Ok(rtn)
    }
}

pub struct Kernel<
    'g, // Lifetime of values outliving all frames
    M,  // Upstream System layer
    S,  // Substate store
> where
    M: KernelCallbackObject,
    S: SubstateStore,
{
    /// Stack
    current_frame: CallFrame<M::CallFrameData, M::LockData>,
    // This stack could potentially be removed and just use the native stack
    // but keeping this call_frames stack may potentially prove useful if implementing
    // execution pause and/or for better debuggability
    prev_frame_stack: Vec<CallFrame<M::CallFrameData, M::LockData>>,

    /// Heap
    heap: Heap,
    /// Store
    store: &'g mut S,

    /// ID allocator
    id_allocator: &'g mut IdAllocator,

    /// Upper system layer
    callback: &'g mut M,
}

struct KernelHandler<
    'a,
    M: KernelCallbackObject,
<<<<<<< HEAD
    S: SubstateStore,
{
    #[trace_resources]
    fn invoke(
        &mut self,
        invocation: Box<KernelInvocation>,
    ) -> Result<IndexedScryptoValue, RuntimeError> {
        // Check actor visibility
        let can_be_invoked = match &invocation.actor {
            Actor::Method(MethodActor {
                node_id,
                receiver_type,
                ..
            }) => self
                .current_frame
                .get_node_visibility(&node_id)
                .can_be_invoked(receiver_type.eq(&ReceiverType::DirectAccess)),
            Actor::Function(FunctionActor { blueprint_id, .. })
            | Actor::BlueprintHook(BlueprintHookActor { blueprint_id, .. }) => {
                // FIXME: combine this with reference check of invocation
                self.current_frame
                    .get_node_visibility(blueprint_id.package_address.as_node_id())
                    .can_be_invoked(false)
            }
            Actor::Root => true,
        };
        if !can_be_invoked {
            return Err(RuntimeError::KernelError(KernelError::InvalidInvokeAccess));
        }

        // Before push call frame
        let mut message = Message::from_indexed_scrypto_value(&invocation.args);
        let actor = invocation.actor;
        let args = &invocation.args;
        M::before_push_frame(&actor, &mut message, &args, self)?;

        // Push call frame
        {
            let frame = CallFrame::new_child_from_parent(&mut self.current_frame, actor, message)?;
            let parent = mem::replace(&mut self.current_frame, frame);
            self.prev_frame_stack.push(parent);
        }

        // Execute
        let (output, message) = {
            // Handle execution start
            M::on_execution_start(self)?;

            // Auto drop locks
            self.current_frame
                .drop_all_locks(&mut self.heap, self.store, self.callback)?;

            // Run
            let output = M::invoke_upstream(args, self)?;
            let message = Message::from_indexed_scrypto_value(&output);

            // Auto-drop locks again in case module forgot to drop
            self.current_frame
                .drop_all_locks(&mut self.heap, self.store, self.callback)?;
=======
    F: Fn(&mut KernelReadOnly<M>, StoreAccess) -> Result<(), RuntimeError>,
> {
    callback: &'a mut M,
    prev_frame: Option<&'a CallFrame<M::CallFrameData, M::LockData>>,
    on_store_access: F,
}
>>>>>>> 34c447e1

impl<
        M: KernelCallbackObject,
        F: Fn(&mut KernelReadOnly<M>, StoreAccess) -> Result<(), RuntimeError>,
    > CallFrameEventHandler<M::CallFrameData, M::LockData, RuntimeError>
    for KernelHandler<'_, M, F>
{
    fn on_persist_node(&mut self, heap: &Heap, node_id: &NodeId) -> Result<(), RuntimeError> {
        self.callback.on_persist_node(heap, node_id)
    }

    fn on_store_access(
        &mut self,
        current_frame: &CallFrame<M::CallFrameData, M::LockData>,
        heap: &Heap,
        store_access: StoreAccess,
    ) -> Result<(), RuntimeError> {
        let mut read_only = KernelReadOnly {
            current_frame,
            prev_frame: self.prev_frame,
            heap,
            callback: self.callback,
        };

        (self.on_store_access)(&mut read_only, store_access)
    }
}

macro_rules! as_read_only {
    ($kernel:expr) => {{
        KernelReadOnly {
            current_frame: &$kernel.current_frame,
            prev_frame: $kernel.prev_frame_stack.last(),
            heap: &$kernel.heap,
            callback: $kernel.callback,
        }
    }};
}

impl<'g, M, S> KernelNodeApi for Kernel<'g, M, S>
where
    M: KernelCallbackObject,
    S: SubstateStore,
{
<<<<<<< HEAD
    #[trace_resources]
    fn kernel_drop_node(&mut self, node_id: &NodeId) -> Result<NodeSubstates, RuntimeError> {
        M::before_drop_node(node_id, self)?;

        M::on_drop_node(node_id, self)?;
        let node = self.current_frame.drop_node(&mut self.heap, node_id)?;

        let total_substate_size = node
            .values()
            .map(|x| x.values().map(|x| x.len()).sum::<usize>())
            .sum::<usize>();

        M::after_drop_node(self, total_substate_size)?;

        Ok(node)
    }

=======
>>>>>>> 34c447e1
    #[trace_resources(log=entity_type)]
    fn kernel_allocate_node_id(&mut self, entity_type: EntityType) -> Result<NodeId, RuntimeError> {
        M::on_allocate_node_id(entity_type, self)?;

        self.id_allocator.allocate_node_id(entity_type)
    }

    #[trace_resources(log=node_id.entity_type())]
    fn kernel_create_node(
        &mut self,
        node_id: NodeId,
        node_substates: NodeSubstates,
    ) -> Result<(), RuntimeError> {
        let mut read_only = as_read_only!(self);
        M::on_create_node(
            &mut read_only,
            CreateNodeEvent::Start(&node_id, &node_substates),
        )?;

        let mut handler = KernelHandler {
            callback: self.callback,
            prev_frame: self.prev_frame_stack.last(),
            on_store_access: |api, store_access| {
                M::on_create_node(api, CreateNodeEvent::StoreAccess(&store_access))
            },
        };

        self.current_frame
            .create_node(
                node_id,
                node_substates,
                &mut self.heap,
                self.store,
                &mut handler,
            )
            .map_err(|e| match e {
                CallbackError::Error(e) => RuntimeError::KernelError(KernelError::CallFrameError(
                    CallFrameError::CreateNodeError(e),
                )),
                CallbackError::CallbackError(e) => e,
            })?;

        let mut read_only = as_read_only!(self);
        M::on_create_node(&mut read_only, CreateNodeEvent::End(&node_id))?;

        Ok(())
    }

    #[trace_resources(log=node_id.entity_type())]
    fn kernel_drop_node(&mut self, node_id: &NodeId) -> Result<NodeSubstates, RuntimeError> {
        let mut read_only = as_read_only!(self);
        M::on_drop_node(&mut read_only, DropNodeEvent::Start(node_id))?;

        M::on_drop_node_mut(node_id, self)?;
        let node_substates = self
            .current_frame
            .drop_node(&mut self.heap, node_id)
            .map_err(CallFrameError::DropNodeError)
            .map_err(KernelError::CallFrameError)?;

        let mut read_only = as_read_only!(self);
        M::on_drop_node(&mut read_only, DropNodeEvent::End(node_id, &node_substates))?;

        Ok(node_substates)
    }

    #[trace_resources]
    fn kernel_move_module(
        &mut self,
        src_node_id: &NodeId,
        src_partition_number: PartitionNumber,
        dest_node_id: &NodeId,
        dest_partition_number: PartitionNumber,
    ) -> Result<(), RuntimeError> {
        let mut handler = KernelHandler {
            callback: self.callback,
            prev_frame: self.prev_frame_stack.last(),
            on_store_access: |api, store_access| {
                M::on_move_module(api, MoveModuleEvent::StoreAccess(&store_access))
            },
        };

        self.current_frame
            .move_module(
                src_node_id,
                src_partition_number,
                dest_node_id,
                dest_partition_number,
                &mut self.heap,
                self.store,
                &mut handler,
            )
            .map_err(|e| match e {
                CallbackError::Error(e) => RuntimeError::KernelError(KernelError::CallFrameError(
                    CallFrameError::MoveModuleError(e),
                )),
                CallbackError::CallbackError(e) => e,
            })?;

        Ok(())
    }
}

// TODO: Remove
impl<'g, M, S> KernelInternalApi<M> for Kernel<'g, M, S>
where
    M: KernelCallbackObject,
    S: SubstateStore,
{
    fn kernel_get_node_visibility(&self, node_id: &NodeId) -> NodeVisibility {
        self.current_frame.get_node_visibility(node_id)
    }

    fn kernel_get_current_depth(&self) -> usize {
        self.current_frame.depth()
    }

    fn kernel_get_system_state(&mut self) -> SystemState<'_, M> {
        let caller_actor = match self.prev_frame_stack.last() {
            Some(call_frame) => call_frame.data(),
            None => {
                // This will only occur on initialization
                self.current_frame.data()
            }
        };
        SystemState {
            system: &mut self.callback,
            current_call_frame: self.current_frame.data(),
            caller_call_frame: caller_actor,
        }
    }

    fn kernel_read_bucket(&mut self, bucket_id: &NodeId) -> Option<BucketSnapshot> {
        let mut read_only = as_read_only!(self);
        read_only.kernel_read_bucket(bucket_id)
    }

    fn kernel_read_proof(&mut self, proof_id: &NodeId) -> Option<ProofSnapshot> {
        let mut read_only = as_read_only!(self);
        read_only.kernel_read_proof(proof_id)
    }
}

struct KernelReadOnly<'g, M>
where
    M: KernelCallbackObject,
{
    current_frame: &'g CallFrame<M::CallFrameData, M::LockData>,
    prev_frame: Option<&'g CallFrame<M::CallFrameData, M::LockData>>,
    heap: &'g Heap,
    callback: &'g mut M,
}

impl<'g, M> KernelInternalApi<M> for KernelReadOnly<'g, M>
where
    M: KernelCallbackObject,
{
    fn kernel_get_node_visibility(&self, node_id: &NodeId) -> NodeVisibility {
        self.current_frame.get_node_visibility(node_id)
    }

    fn kernel_get_current_depth(&self) -> usize {
        self.current_frame.depth()
    }

    fn kernel_get_system_state(&mut self) -> SystemState<'_, M> {
        let caller_call_frame = match self.prev_frame {
            Some(call_frame) => call_frame.data(),
            None => {
                // This will only occur on initialization
                self.current_frame.data()
            }
        };
        SystemState {
            system: self.callback,
            current_call_frame: self.current_frame.data(),
            caller_call_frame,
        }
    }

    fn kernel_read_bucket(&mut self, bucket_id: &NodeId) -> Option<BucketSnapshot> {
        let (is_fungible_bucket, resource_address) = if let Some(substate) = self.heap.get_substate(
            &bucket_id,
            TYPE_INFO_FIELD_PARTITION,
            &TypeInfoField::TypeInfo.into(),
        ) {
            let type_info: TypeInfoSubstate = substate.as_typed().unwrap();
            match type_info {
                TypeInfoSubstate::Object(info)
                    if info.blueprint_info.blueprint_id.package_address == RESOURCE_PACKAGE
                        && (info.blueprint_info.blueprint_id.blueprint_name
                            == FUNGIBLE_BUCKET_BLUEPRINT
                            || info.blueprint_info.blueprint_id.blueprint_name
                                == NON_FUNGIBLE_BUCKET_BLUEPRINT) =>
                {
                    let is_fungible = info
                        .blueprint_info
                        .blueprint_id
                        .blueprint_name
                        .eq(FUNGIBLE_BUCKET_BLUEPRINT);
                    let parent = info.get_outer_object();
                    let resource_address: ResourceAddress =
                        ResourceAddress::new_or_panic(parent.as_ref().clone().try_into().unwrap());
                    (is_fungible, resource_address)
                }
                _ => {
                    return None;
                }
            }
        } else {
            return None;
        };

        if is_fungible_bucket {
            let substate = self
                .heap
                .get_substate(
                    bucket_id,
                    MAIN_BASE_PARTITION,
                    &FungibleBucketField::Liquid.into(),
                )
                .unwrap();
            let liquid: FieldSubstate<LiquidFungibleResource> = substate.as_typed().unwrap();

            Some(BucketSnapshot::Fungible {
                resource_address,
                liquid: liquid.value.0.amount(),
            })
        } else {
            let substate = self
                .heap
                .get_substate(
                    bucket_id,
                    MAIN_BASE_PARTITION,
                    &NonFungibleBucketField::Liquid.into(),
                )
                .unwrap();
            let liquid: FieldSubstate<LiquidNonFungibleResource> = substate.as_typed().unwrap();

            Some(BucketSnapshot::NonFungible {
                resource_address,
                liquid: liquid.value.0.ids().clone(),
            })
        }
    }

    fn kernel_read_proof(&mut self, proof_id: &NodeId) -> Option<ProofSnapshot> {
        let is_fungible = if let Some(substate) = self.heap.get_substate(
            &proof_id,
            TYPE_INFO_FIELD_PARTITION,
            &TypeInfoField::TypeInfo.into(),
        ) {
            let type_info: TypeInfoSubstate = substate.as_typed().unwrap();
            match type_info {
                TypeInfoSubstate::Object(ObjectInfo {
                    blueprint_info: BlueprintInfo { blueprint_id, .. },
                    ..
                }) if blueprint_id.package_address == RESOURCE_PACKAGE
                    && (blueprint_id.blueprint_name == NON_FUNGIBLE_PROOF_BLUEPRINT
                        || blueprint_id.blueprint_name == FUNGIBLE_PROOF_BLUEPRINT) =>
                {
                    blueprint_id.blueprint_name.eq(FUNGIBLE_PROOF_BLUEPRINT)
                }
                _ => {
                    return None;
                }
            }
        } else {
            return None;
        };

        if is_fungible {
            let substate = self
                .heap
                .get_substate(
                    proof_id,
                    TYPE_INFO_FIELD_PARTITION,
                    &TypeInfoField::TypeInfo.into(),
                )
                .unwrap();
            let info: TypeInfoSubstate = substate.as_typed().unwrap();
            let resource_address =
                ResourceAddress::new_or_panic(info.outer_object().unwrap().into());

            let substate = self
                .heap
                .get_substate(
                    proof_id,
                    MAIN_BASE_PARTITION,
                    &FungibleProofField::ProofRefs.into(),
                )
                .unwrap();
            let proof: FieldSubstate<FungibleProofSubstate> = substate.as_typed().unwrap();

            Some(ProofSnapshot::Fungible {
                resource_address,
                total_locked: proof.value.0.amount(),
            })
        } else {
            let substate = self
                .heap
                .get_substate(
                    proof_id,
                    TYPE_INFO_FIELD_PARTITION,
                    &TypeInfoField::TypeInfo.into(),
                )
                .unwrap();
            let info: TypeInfoSubstate = substate.as_typed().unwrap();
            let resource_address =
                ResourceAddress::new_or_panic(info.outer_object().unwrap().into());

            let substate = self
                .heap
                .get_substate(
                    proof_id,
                    MAIN_BASE_PARTITION,
                    &NonFungibleProofField::ProofRefs.into(),
                )
                .unwrap();
            let proof: FieldSubstate<NonFungibleProofSubstate> = substate.as_typed().unwrap();

            Some(ProofSnapshot::NonFungible {
                resource_address,
                total_locked: proof.value.0.non_fungible_local_ids().clone(),
            })
        }
    }
}

impl<'g, M, S> KernelSubstateApi<M::LockData> for Kernel<'g, M, S>
where
    M: KernelCallbackObject,
    S: SubstateStore,
{
    #[trace_resources(log=node_id.entity_type())]
    fn kernel_open_substate_with_default(
        &mut self,
        node_id: &NodeId,
        partition_num: PartitionNumber,
        substate_key: &SubstateKey,
        flags: LockFlags,
        default: Option<fn() -> IndexedScryptoValue>,
        data: M::LockData,
    ) -> Result<LockHandle, RuntimeError> {
        let mut read_only = as_read_only!(self);
        M::on_open_substate(
            &mut read_only,
            OpenSubstateEvent::Start {
                node_id: &node_id,
                partition_num: &partition_num,
                substate_key,
                flags: &flags,
            },
        )?;

        let maybe_lock_handle = self.current_frame.open_substate(
            &mut self.heap,
            self.store,
            node_id,
            partition_num,
            substate_key,
            flags,
            &mut |current_frame, heap, store_access| {
                let mut read_only = KernelReadOnly {
                    current_frame,
                    prev_frame: self.prev_frame_stack.last(),
                    heap,
                    callback: self.callback,
                };

                M::on_open_substate(
                    &mut read_only,
                    OpenSubstateEvent::StoreAccess(&store_access),
                )
            },
            default,
            data,
        );

        let (lock_handle, value_size): (u32, usize) = match &maybe_lock_handle {
            Ok((lock_handle, value_size)) => (*lock_handle, *value_size),
            Err(CallbackError::CallbackError(e)) => return Err(e.clone()),
            Err(CallbackError::Error(OpenSubstateError::TrackError(track_err))) => {
                if matches!(track_err.as_ref(), TrackOpenSubstateError::NotFound(..)) {
                    let retry =
                        M::on_substate_lock_fault(*node_id, partition_num, &substate_key, self)?;

                    if retry {
                        self.current_frame
                            .open_substate(
                                &mut self.heap,
                                self.store,
                                &node_id,
                                partition_num,
                                &substate_key,
                                flags,
                                &mut |current_frame, heap, store_access| {
                                    let mut read_only = KernelReadOnly {
                                        current_frame,
                                        prev_frame: self.prev_frame_stack.last(),
                                        heap,
                                        callback: self.callback,
                                    };

                                    M::on_open_substate(
                                        &mut read_only,
                                        OpenSubstateEvent::StoreAccess(&store_access),
                                    )
                                },
                                None,
                                M::LockData::default(),
                            )
                            .map_err(|e| match e {
                                CallbackError::Error(e) => {
                                    RuntimeError::KernelError(KernelError::CallFrameError(
                                        CallFrameError::OpenSubstateError(e),
                                    ))
                                }
                                CallbackError::CallbackError(e) => e,
                            })?
                    } else {
                        return maybe_lock_handle
                            .map(|(lock_handle, _)| lock_handle)
                            .map_err(|e| match e {
                                CallbackError::Error(e) => {
                                    RuntimeError::KernelError(KernelError::CallFrameError(
                                        CallFrameError::OpenSubstateError(e),
                                    ))
                                }
                                CallbackError::CallbackError(e) => e,
                            });
                    }
                } else {
                    return Err(RuntimeError::KernelError(KernelError::CallFrameError(
                        CallFrameError::OpenSubstateError(OpenSubstateError::TrackError(
                            track_err.clone(),
                        )),
                    )));
                }
            }
            Err(err) => {
                let runtime_error = match err {
                    CallbackError::Error(e) => RuntimeError::KernelError(
                        KernelError::CallFrameError(CallFrameError::OpenSubstateError(e.clone())),
                    ),
                    CallbackError::CallbackError(e) => e.clone(),
                };
                return Err(runtime_error);
            }
        };

        let mut read_only = as_read_only!(self);
        M::on_open_substate(
            &mut read_only,
            OpenSubstateEvent::End {
                handle: lock_handle,
                node_id: &node_id,
                size: value_size,
            },
        )?;

        Ok(lock_handle)
    }

    #[trace_resources]
    fn kernel_get_lock_info(
        &mut self,
        lock_handle: LockHandle,
    ) -> Result<LockInfo<M::LockData>, RuntimeError> {
        self.current_frame
            .get_lock_info(lock_handle)
            .ok_or(RuntimeError::KernelError(KernelError::LockDoesNotExist(
                lock_handle,
            )))
    }

    #[trace_resources]
    fn kernel_close_substate(&mut self, lock_handle: LockHandle) -> Result<(), RuntimeError> {
        let mut handler = KernelHandler {
            callback: self.callback,
            prev_frame: self.prev_frame_stack.last(),
            on_store_access: |api, store_access| {
                M::on_close_substate(api, CloseSubstateEvent::StoreAccess(&store_access))
            },
        };

        self.current_frame
            .close_substate(&mut self.heap, self.store, &mut handler, lock_handle)
            .map_err(|e| match e {
                CallbackError::Error(e) => RuntimeError::KernelError(KernelError::CallFrameError(
                    CallFrameError::CloseSubstateError(e),
                )),
                CallbackError::CallbackError(e) => e,
            })?;

        let mut read_only = as_read_only!(self);
        M::on_close_substate(&mut read_only, CloseSubstateEvent::End(lock_handle))?;

        Ok(())
    }

    #[trace_resources]
    fn kernel_read_substate(
        &mut self,
        lock_handle: LockHandle,
    ) -> Result<&IndexedScryptoValue, RuntimeError> {
        let value = self
            .current_frame
            .read_substate(&self.heap, self.store, lock_handle)
            .map_err(CallFrameError::ReadSubstateError)
            .map_err(KernelError::CallFrameError)?;

        let mut read_only = as_read_only!(self);
        M::on_read_substate(
            &mut read_only,
            ReadSubstateEvent::End {
                handle: lock_handle,
                value,
            },
        )?;

        Ok(value)
    }

    #[trace_resources(log=value.len())]
    fn kernel_write_substate(
        &mut self,
        lock_handle: LockHandle,
        value: IndexedScryptoValue,
    ) -> Result<(), RuntimeError> {
        let mut read_only = as_read_only!(self);
        M::on_write_substate(
            &mut read_only,
            WriteSubstateEvent::Start {
                handle: lock_handle,
                value: &value,
            },
        )?;

        self.current_frame
            .write_substate(&mut self.heap, self.store, lock_handle, value)?;

        Ok(())
    }

    #[trace_resources]
    fn kernel_set_substate(
        &mut self,
        node_id: &NodeId,
        partition_num: PartitionNumber,
        substate_key: SubstateKey,
        value: IndexedScryptoValue,
    ) -> Result<(), RuntimeError> {
        self.callback
            .on_set_substate(SetSubstateEvent::Start(&value))?;

        self.current_frame
            .set_substate(
                node_id,
                partition_num,
                substate_key,
                value,
                &mut |store_access| {
                    self.callback
                        .on_set_substate(SetSubstateEvent::StoreAccess(&store_access))
                },
                &mut self.heap,
                self.store,
            )
            .map_err(|e| match e {
                CallbackError::Error(e) => RuntimeError::KernelError(KernelError::CallFrameError(
                    CallFrameError::SetSubstatesError(e),
                )),
                CallbackError::CallbackError(e) => e,
            })?;

        Ok(())
    }

    #[trace_resources]
    fn kernel_remove_substate(
        &mut self,
        node_id: &NodeId,
        partition_num: PartitionNumber,
        substate_key: &SubstateKey,
    ) -> Result<Option<IndexedScryptoValue>, RuntimeError> {
        self.callback
            .on_remove_substate(RemoveSubstateEvent::Start)?;

        let substate = self
            .current_frame
            .remove_substate(
                node_id,
                partition_num,
                &substate_key,
                &mut |store_access| {
                    self.callback
                        .on_remove_substate(RemoveSubstateEvent::StoreAccess(&store_access))
                },
                &mut self.heap,
                self.store,
            )
            .map_err(|e| match e {
                CallbackError::Error(e) => RuntimeError::KernelError(KernelError::CallFrameError(
                    CallFrameError::RemoveSubstatesError(e),
                )),
                CallbackError::CallbackError(e) => e,
            })?;

        Ok(substate)
    }

    #[trace_resources]
    fn kernel_scan_keys<K: SubstateKeyContent>(
        &mut self,
        node_id: &NodeId,
        partition_num: PartitionNumber,
        limit: u32,
    ) -> Result<Vec<SubstateKey>, RuntimeError> {
        self.callback.on_scan_keys(ScanKeysEvent::Start)?;

        let keys = self
            .current_frame
            .scan_keys::<K, _, _, _>(
                node_id,
                partition_num,
                limit,
                &mut |store_access| {
                    self.callback
                        .on_scan_keys(ScanKeysEvent::StoreAccess(&store_access))
                },
                &mut self.heap,
                self.store,
            )
            .map_err(|e| match e {
                CallbackError::Error(e) => RuntimeError::KernelError(KernelError::CallFrameError(
                    CallFrameError::ScanSubstatesError(e),
                )),
                CallbackError::CallbackError(e) => e,
            })?;

        Ok(keys)
    }

    #[trace_resources]
    fn kernel_drain_substates<K: SubstateKeyContent>(
        &mut self,
        node_id: &NodeId,
        partition_num: PartitionNumber,
        limit: u32,
    ) -> Result<Vec<(SubstateKey, IndexedScryptoValue)>, RuntimeError> {
        self.callback
            .on_drain_substates(DrainSubstatesEvent::Start)?;

        let substates = self
            .current_frame
            .drain_substates::<K, _, _, _>(
                node_id,
                partition_num,
                limit,
                &mut |store_access| {
                    self.callback
                        .on_drain_substates(DrainSubstatesEvent::StoreAccess(&store_access))
                },
                &mut self.heap,
                self.store,
            )
            .map_err(|e| match e {
                CallbackError::CallbackError(e) => e,
                CallbackError::Error(e) => RuntimeError::KernelError(KernelError::CallFrameError(
                    CallFrameError::DrainSubstatesError(e),
                )),
            })?;

        Ok(substates)
    }

<<<<<<< HEAD
    #[trace_resources(log=count)]
    fn kernel_drain_substates<K: SubstateKeyContent>(
=======
    #[trace_resources]
    fn kernel_scan_sorted_substates(
>>>>>>> 34c447e1
        &mut self,
        node_id: &NodeId,
        partition_num: PartitionNumber,
        limit: u32,
    ) -> Result<Vec<IndexedScryptoValue>, RuntimeError> {
        self.callback
            .on_scan_sorted_substates(ScanSortedSubstatesEvent::Start)?;

<<<<<<< HEAD
        M::after_drain_substates(count, &store_access, self)?;
=======
        let substates =
            self.current_frame
                .scan_sorted(
                    node_id,
                    partition_num,
                    limit,
                    &mut |store_access| {
                        self.callback.on_scan_sorted_substates(
                            ScanSortedSubstatesEvent::StoreAccess(&store_access),
                        )
                    },
                    &mut self.heap,
                    self.store,
                )
                .map_err(|e| match e {
                    CallbackError::Error(e) => RuntimeError::KernelError(
                        KernelError::CallFrameError(CallFrameError::ScanSortedSubstatesError(e)),
                    ),
                    CallbackError::CallbackError(e) => e,
                })?;
>>>>>>> 34c447e1

        Ok(substates)
    }
}

impl<'g, M, S> KernelInvokeApi<M::CallFrameData> for Kernel<'g, M, S>
where
    M: KernelCallbackObject,
    S: SubstateStore,
{
    #[trace_resources]
    fn kernel_invoke(
        &mut self,
        invocation: Box<KernelInvocation<M::CallFrameData>>,
    ) -> Result<IndexedScryptoValue, RuntimeError> {
        M::before_invoke(invocation.as_ref(), self)?;

        // Before push call frame
        let callee = invocation.call_frame_data;
        let args = &invocation.args;
        let message = {
            let mut message = CallFrameMessage::from_input(&args, &callee);
            M::before_push_frame(&callee, &mut message, &args, self)?;

            message
        };

        // Push call frame
        {
            let frame = CallFrame::new_child_from_parent(&mut self.current_frame, callee, message)
                .map_err(CallFrameError::CreateFrameError)
                .map_err(KernelError::CallFrameError)?;
            let parent = mem::replace(&mut self.current_frame, frame);
            self.prev_frame_stack.push(parent);
        }

        // Execute
        let (output, message) = {
            // Handle execution start
            M::on_execution_start(self)?;

            let mut handler = KernelHandler {
                callback: self.callback,
                prev_frame: self.prev_frame_stack.last(),
                on_store_access: |api, store_access| {
                    M::on_close_substate(api, CloseSubstateEvent::StoreAccess(&store_access))
                },
            };

            // Auto drop locks
            self.current_frame
                .close_all_substates(&mut self.heap, self.store, &mut handler)
                .map_err(|e| {
                    e.to_runtime_error(|e| {
                        RuntimeError::KernelError(KernelError::CallFrameError(
                            CallFrameError::CloseSubstateError(e),
                        ))
                    })
                })?;

            // Run
            let output = M::invoke_upstream(args, self)?;
            let message = CallFrameMessage::from_output(&output);

            // Auto-drop locks again in case module forgot to drop
            let mut handler = KernelHandler {
                callback: self.callback,
                prev_frame: self.prev_frame_stack.last(),
                on_store_access: |api, store_access| {
                    M::on_close_substate(api, CloseSubstateEvent::StoreAccess(&store_access))
                },
            };

            self.current_frame
                .close_all_substates(&mut self.heap, self.store, &mut handler)
                .map_err(|e| {
                    e.to_runtime_error(|e| {
                        RuntimeError::KernelError(KernelError::CallFrameError(
                            CallFrameError::CloseSubstateError(e),
                        ))
                    })
                })?;

            // Handle execution finish
            M::on_execution_finish(&message, self)?;

            (output, message)
        };

        // Move
        {
            let parent = self.prev_frame_stack.last_mut().unwrap();

            // Move resource
            CallFrame::pass_message(&mut self.current_frame, parent, message.clone())
                .map_err(CallFrameError::PassMessageError)
                .map_err(KernelError::CallFrameError)?;

            // Auto-drop
            let owned_nodes = self.current_frame.owned_nodes();
            M::auto_drop(owned_nodes, self)?;

            // Now, check if any own has been left!
            let owned_nodes = self.current_frame.owned_nodes();
            if !owned_nodes.is_empty() {
                return Err(RuntimeError::KernelError(KernelError::OrphanedNodes(
                    owned_nodes,
                )));
            }
        }

        // Pop call frame
        {
            let parent = self.prev_frame_stack.pop().unwrap();

            let dropped_frame = core::mem::replace(&mut self.current_frame, parent);

            M::after_pop_frame(dropped_frame.data(), &message, self)?;
        }

        M::after_invoke(output.len(), self)?;

        Ok(output)
    }
}

impl<'g, M, S> KernelApi<M> for Kernel<'g, M, S>
where
    M: KernelCallbackObject,
    S: SubstateStore,
{
}<|MERGE_RESOLUTION|>--- conflicted
+++ resolved
@@ -210,74 +210,12 @@
 struct KernelHandler<
     'a,
     M: KernelCallbackObject,
-<<<<<<< HEAD
-    S: SubstateStore,
-{
-    #[trace_resources]
-    fn invoke(
-        &mut self,
-        invocation: Box<KernelInvocation>,
-    ) -> Result<IndexedScryptoValue, RuntimeError> {
-        // Check actor visibility
-        let can_be_invoked = match &invocation.actor {
-            Actor::Method(MethodActor {
-                node_id,
-                receiver_type,
-                ..
-            }) => self
-                .current_frame
-                .get_node_visibility(&node_id)
-                .can_be_invoked(receiver_type.eq(&ReceiverType::DirectAccess)),
-            Actor::Function(FunctionActor { blueprint_id, .. })
-            | Actor::BlueprintHook(BlueprintHookActor { blueprint_id, .. }) => {
-                // FIXME: combine this with reference check of invocation
-                self.current_frame
-                    .get_node_visibility(blueprint_id.package_address.as_node_id())
-                    .can_be_invoked(false)
-            }
-            Actor::Root => true,
-        };
-        if !can_be_invoked {
-            return Err(RuntimeError::KernelError(KernelError::InvalidInvokeAccess));
-        }
-
-        // Before push call frame
-        let mut message = Message::from_indexed_scrypto_value(&invocation.args);
-        let actor = invocation.actor;
-        let args = &invocation.args;
-        M::before_push_frame(&actor, &mut message, &args, self)?;
-
-        // Push call frame
-        {
-            let frame = CallFrame::new_child_from_parent(&mut self.current_frame, actor, message)?;
-            let parent = mem::replace(&mut self.current_frame, frame);
-            self.prev_frame_stack.push(parent);
-        }
-
-        // Execute
-        let (output, message) = {
-            // Handle execution start
-            M::on_execution_start(self)?;
-
-            // Auto drop locks
-            self.current_frame
-                .drop_all_locks(&mut self.heap, self.store, self.callback)?;
-
-            // Run
-            let output = M::invoke_upstream(args, self)?;
-            let message = Message::from_indexed_scrypto_value(&output);
-
-            // Auto-drop locks again in case module forgot to drop
-            self.current_frame
-                .drop_all_locks(&mut self.heap, self.store, self.callback)?;
-=======
     F: Fn(&mut KernelReadOnly<M>, StoreAccess) -> Result<(), RuntimeError>,
 > {
     callback: &'a mut M,
     prev_frame: Option<&'a CallFrame<M::CallFrameData, M::LockData>>,
     on_store_access: F,
 }
->>>>>>> 34c447e1
 
 impl<
         M: KernelCallbackObject,
@@ -322,26 +260,6 @@
     M: KernelCallbackObject,
     S: SubstateStore,
 {
-<<<<<<< HEAD
-    #[trace_resources]
-    fn kernel_drop_node(&mut self, node_id: &NodeId) -> Result<NodeSubstates, RuntimeError> {
-        M::before_drop_node(node_id, self)?;
-
-        M::on_drop_node(node_id, self)?;
-        let node = self.current_frame.drop_node(&mut self.heap, node_id)?;
-
-        let total_substate_size = node
-            .values()
-            .map(|x| x.values().map(|x| x.len()).sum::<usize>())
-            .sum::<usize>();
-
-        M::after_drop_node(self, total_substate_size)?;
-
-        Ok(node)
-    }
-
-=======
->>>>>>> 34c447e1
     #[trace_resources(log=entity_type)]
     fn kernel_allocate_node_id(&mut self, entity_type: EntityType) -> Result<NodeId, RuntimeError> {
         M::on_allocate_node_id(entity_type, self)?;
@@ -986,7 +904,7 @@
         Ok(keys)
     }
 
-    #[trace_resources]
+    #[trace_resources(log=count)]
     fn kernel_drain_substates<K: SubstateKeyContent>(
         &mut self,
         node_id: &NodeId,
@@ -994,7 +912,7 @@
         limit: u32,
     ) -> Result<Vec<(SubstateKey, IndexedScryptoValue)>, RuntimeError> {
         self.callback
-            .on_drain_substates(DrainSubstatesEvent::Start)?;
+            .on_drain_substates(DrainSubstatesEvent::Start(limit))?;
 
         let substates = self
             .current_frame
@@ -1019,13 +937,8 @@
         Ok(substates)
     }
 
-<<<<<<< HEAD
-    #[trace_resources(log=count)]
-    fn kernel_drain_substates<K: SubstateKeyContent>(
-=======
     #[trace_resources]
     fn kernel_scan_sorted_substates(
->>>>>>> 34c447e1
         &mut self,
         node_id: &NodeId,
         partition_num: PartitionNumber,
@@ -1034,9 +947,6 @@
         self.callback
             .on_scan_sorted_substates(ScanSortedSubstatesEvent::Start)?;
 
-<<<<<<< HEAD
-        M::after_drain_substates(count, &store_access, self)?;
-=======
         let substates =
             self.current_frame
                 .scan_sorted(
@@ -1057,7 +967,6 @@
                     ),
                     CallbackError::CallbackError(e) => e,
                 })?;
->>>>>>> 34c447e1
 
         Ok(substates)
     }
