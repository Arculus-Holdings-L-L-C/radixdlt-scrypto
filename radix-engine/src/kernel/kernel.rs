--- conflicted
+++ resolved
@@ -1,6 +1,5 @@
 use crate::blueprints::account::AccountSubstate;
 use crate::blueprints::identity::Identity;
-use crate::blueprints::kv_store::KeyValueStore;
 use crate::errors::RuntimeError;
 use crate::errors::*;
 use crate::kernel::kernel_api::{KernelSubstateApi, LockFlags};
@@ -12,13 +11,10 @@
 use crate::system::kernel_modules::logger::LoggerModule;
 use crate::system::kernel_modules::node_move::NodeMoveModule;
 use crate::system::kernel_modules::transaction_runtime::TransactionHashModule;
-<<<<<<< HEAD
-use crate::system::node::RENodeInit;
-use crate::system::node_modules::auth::AuthZoneStackSubstate; // TODO: possible clean-up
-=======
-use crate::system::node_modules::auth::{AccessRulesChainSubstate, AuthZoneStackSubstate}; // TODO: possible clean-up
+use crate::system::node::{RENodeInit, RENodeModuleInit};
+use crate::system::node_modules::auth::{AccessRulesChainSubstate, AuthZoneStackSubstate};
 use crate::system::node_modules::metadata::MetadataSubstate;
->>>>>>> bd5d59a4
+// TODO: possible clean-up
 use crate::types::*;
 use crate::wasm::WasmEngine;
 use native_sdk::resource::SysBucket;
@@ -26,14 +22,9 @@
     AuthZoneStackOffset, GlobalAddress, GlobalOffset, LockHandle, ProofOffset, RENodeId,
     SubstateId, SubstateOffset, WorktopOffset,
 };
-<<<<<<< HEAD
-use radix_engine_interface::blueprints::resource::{require, Bucket};
-use radix_engine_interface::data::*;
-=======
 use radix_engine_interface::blueprints::resource::{
     require, AccessRule, AccessRuleKey, AccessRules, Bucket,
 };
->>>>>>> bd5d59a4
 use radix_engine_interface::rule;
 use sbor::rust::mem;
 use transaction::model::AuthZoneParams;
@@ -161,7 +152,7 @@
         let component_id = {
             let kv_store_id = {
                 let node_id = self.allocate_node_id(RENodeType::KeyValueStore)?;
-                let node = RENodeInit::KeyValueStore(KeyValueStore::new());
+                let node = RENodeInit::KeyValueStore;
                 self.create_node(node_id, node, BTreeMap::new())?;
                 node_id
             };
