--- conflicted
+++ resolved
@@ -86,18 +86,12 @@
 pub trait KernelWasmApi<W: WasmEngine> {
     fn scrypto_interpreter(&mut self) -> &ScryptoInterpreter<W>;
 
-<<<<<<< HEAD
     fn emit_wasm_pre_instantiation_event(&mut self, code: &[u8]) -> Result<(), RuntimeError>;
 
     fn emit_wasm_post_instantiation_event(
         &mut self,
         consumed_memory: usize,
     ) -> Result<(), RuntimeError>;
-
-    fn consume_cost_units(&mut self, units: u32) -> Result<(), RuntimeError>;
-=======
-    fn emit_wasm_instantiation_event(&mut self, code: &[u8]) -> Result<(), RuntimeError>;
->>>>>>> 5fdff104
 }
 
 /// Interface of the Kernel, for Kernel modules.
