--- conflicted
+++ resolved
@@ -76,13 +76,8 @@
                 // TODO: Check if type has royalty
                 (ROYALTY_PACKAGE, PACKAGE_ROYALTY_BLUEPRINT.to_string())
             }
-<<<<<<< HEAD
-            NodeModuleId::AccessRules => {
-                // TODO: Check if type has access_rules
-=======
             NodeModuleId::AccessRules | NodeModuleId::AccessRules1 => {
                 // TODO: Check if type has access ruls
->>>>>>> f79e9a28
                 (ACCESS_RULES_PACKAGE, ACCESS_RULES_BLUEPRINT.to_string())
             }
             _ => todo!(),
