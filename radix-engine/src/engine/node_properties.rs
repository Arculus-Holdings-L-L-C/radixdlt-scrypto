use crate::engine::{
    ExecutionMode, KernelError, LockFlags, RENode, ResolvedActor, ResolvedReceiver, RuntimeError,
};
use crate::model::GlobalAddressSubstate;
use radix_engine_interface::api::types::{
    AccessRulesChainOffset, AuthZoneStackOffset, BucketOffset, ComponentOffset, FnIdentifier,
    GlobalOffset, KeyValueStoreOffset, NativeFn, PackageOffset, ProofOffset, RENodeId,
    ResourceManagerOffset, ScryptoFnIdentifier, SubstateOffset, TransactionProcessorFn,
    ValidatorOffset, VaultOffset, WorktopOffset,
};

pub struct VisibilityProperties;

impl VisibilityProperties {
    pub fn check_drop_node_visibility(
        mode: ExecutionMode,
        actor: &ResolvedActor,
        node_id: RENodeId,
    ) -> bool {
        match mode {
            ExecutionMode::LoggerModule => match node_id {
                RENodeId::Logger => return true,
                _ => return false,
            },
            ExecutionMode::Application => match node_id {
                // TODO: Cleanup and reduce to least privilege
                RENodeId::Worktop => match &actor.identifier {
                    FnIdentifier::Native(NativeFn::TransactionProcessor(..)) => true,
                    _ => false,
                },
                RENodeId::AuthZoneStack(..) => match &actor.identifier {
                    FnIdentifier::Native(NativeFn::TransactionProcessor(..)) => true,
                    _ => false,
                },
                RENodeId::TransactionRuntime(..) => match &actor.identifier {
                    FnIdentifier::Native(NativeFn::TransactionProcessor(..)) => true,
                    _ => false,
                },
                RENodeId::Bucket(..) => match &actor.identifier {
                    FnIdentifier::Native(NativeFn::Bucket(..))
                    | FnIdentifier::Native(NativeFn::Worktop(..))
                    | FnIdentifier::Native(NativeFn::ResourceManager(..))
                    | FnIdentifier::Native(NativeFn::Vault(..)) => true,
                    _ => false,
                },
                RENodeId::Proof(..) => match &actor.identifier {
                    FnIdentifier::Native(NativeFn::AuthZoneStack(..)) => true,
                    FnIdentifier::Native(NativeFn::Proof(..)) => true,
                    FnIdentifier::Native(NativeFn::TransactionProcessor(
                        TransactionProcessorFn::Run,
                    )) => true,
                    FnIdentifier::Scrypto(..) => true,
                    _ => false,
                },
                _ => false,
            },
            _ => return false,
        }
    }

    pub fn check_create_node_visibility(
        mode: ExecutionMode,
        actor: &ResolvedActor,
        node: &RENode,
    ) -> bool {
        // TODO: Cleanup and reduce to least privilege
        match (mode, &actor.identifier) {
            (
                ExecutionMode::Application,
                FnIdentifier::Scrypto(ScryptoFnIdentifier {
                    package_address,
                    blueprint_name,
                    ..
                }),
            ) => match node {
                RENode::Component(info, ..) => {
                    blueprint_name.eq(&info.blueprint_name)
                        && package_address.eq(&info.package_address)
                }
                RENode::KeyValueStore(..) => true,
                RENode::Global(GlobalAddressSubstate::Component(..)) => true,
                _ => false,
            },
            _ => true,
        }
    }

    pub fn check_substate_visibility(
        mode: ExecutionMode,
        actor: &ResolvedActor,
        node_id: RENodeId,
        offset: SubstateOffset,
        flags: LockFlags,
    ) -> bool {
        // TODO: Cleanup and reduce to least privilege
        match (mode, offset) {
            (ExecutionMode::Kernel, ..) => false, // Protect ourselves!
            (ExecutionMode::Deref, offset) => match offset {
                SubstateOffset::Global(GlobalOffset::Global) => flags == LockFlags::read_only(),
                _ => false,
            },
            (ExecutionMode::Globalize, offset) => match offset {
                SubstateOffset::Component(ComponentOffset::Info) => flags == LockFlags::read_only(),
                _ => false,
            },
            (ExecutionMode::LoggerModule, ..) => false,
            (ExecutionMode::NodeMoveModule, offset) => match offset {
                SubstateOffset::Bucket(BucketOffset::Bucket) => flags == LockFlags::read_only(),
                SubstateOffset::Proof(ProofOffset::Proof) => true,
                _ => false,
            },
            (ExecutionMode::TransactionModule, _offset) => false,
            (ExecutionMode::MoveUpstream, offset) => match offset {
                SubstateOffset::Bucket(BucketOffset::Bucket) => flags == LockFlags::read_only(),
                _ => false,
            },
            (ExecutionMode::DropNode, offset) => match offset {
                SubstateOffset::Bucket(BucketOffset::Bucket) => true,
                SubstateOffset::Proof(ProofOffset::Proof) => true,
                SubstateOffset::AuthZoneStack(AuthZoneStackOffset::AuthZoneStack) => true,
                SubstateOffset::Worktop(WorktopOffset::Worktop) => true,
                _ => false,
            },
            (ExecutionMode::EntityModule, _offset) => false,
            (ExecutionMode::AuthModule, offset) => match offset {
                SubstateOffset::AuthZoneStack(AuthZoneStackOffset::AuthZoneStack) => true,
                // TODO: Remove these and use AuthRulesSubstate
                SubstateOffset::ResourceManager(ResourceManagerOffset::ResourceManager) => {
                    flags == LockFlags::read_only()
                }
                SubstateOffset::Bucket(BucketOffset::Bucket) => true, // TODO: Remove to read_only!
                SubstateOffset::Vault(VaultOffset::Vault) => flags == LockFlags::read_only(),
                SubstateOffset::Package(PackageOffset::Info) => flags == LockFlags::read_only(),
                SubstateOffset::Component(ComponentOffset::State) => {
                    flags == LockFlags::read_only()
                }
                SubstateOffset::Component(ComponentOffset::Info) => flags == LockFlags::read_only(),
                SubstateOffset::AccessRulesChain(AccessRulesChainOffset::AccessRulesChain) => {
                    flags == LockFlags::read_only()
                }
                SubstateOffset::VaultAccessRulesChain(AccessRulesChainOffset::AccessRulesChain) => {
                    flags == LockFlags::read_only()
                }
                _ => false,
            },
            (ExecutionMode::Resolver, offset) => match offset {
                SubstateOffset::Global(GlobalOffset::Global) => flags == LockFlags::read_only(),
                SubstateOffset::Component(ComponentOffset::Info) => flags == LockFlags::read_only(),
                SubstateOffset::Package(PackageOffset::Info) => flags == LockFlags::read_only(),
                _ => false,
            },
            (ExecutionMode::Application, offset) => {
                if !flags.contains(LockFlags::MUTABLE) {
                    match &actor.identifier {
                        // Native
                        FnIdentifier::Native(..) => true,
                        // Scrypto
                        FnIdentifier::Scrypto(..) => match &actor.receiver {
                            None => match (node_id, offset) {
                                (
                                    RENodeId::KeyValueStore(_),
                                    SubstateOffset::KeyValueStore(KeyValueStoreOffset::Entry(..)),
                                ) => true,
                                (
                                    RENodeId::Component(_),
                                    SubstateOffset::Component(ComponentOffset::Info),
                                ) => true,
                                _ => false,
                            },
                            Some(ResolvedReceiver {
                                receiver: RENodeId::Component(component_address),
                                ..
                            }) => match (node_id, offset) {
                                (
                                    RENodeId::KeyValueStore(_),
                                    SubstateOffset::KeyValueStore(KeyValueStoreOffset::Entry(..)),
                                ) => true,
                                (
                                    RENodeId::Component(_),
                                    SubstateOffset::Component(ComponentOffset::Info),
                                ) => true,
                                (
                                    RENodeId::Component(addr),
                                    SubstateOffset::Component(ComponentOffset::State),
                                ) => addr.eq(component_address),
                                _ => false,
                            },
                            _ => false,
                        },
                    }
                } else {
                    match &actor.identifier {
                        // Native
                        FnIdentifier::Native(..) => true,

                        // Scrypto
                        FnIdentifier::Scrypto(..) => match &actor.receiver {
                            None => match (node_id, offset) {
                                (
                                    RENodeId::KeyValueStore(_),
                                    SubstateOffset::KeyValueStore(KeyValueStoreOffset::Entry(..)),
                                ) => true,
                                _ => false,
                            },

                            Some(ResolvedReceiver {
                                receiver: RENodeId::Component(component_address),
                                ..
                            }) => match (node_id, offset) {
                                (
                                    RENodeId::KeyValueStore(_),
                                    SubstateOffset::KeyValueStore(KeyValueStoreOffset::Entry(..)),
                                ) => true,
                                (
                                    RENodeId::Component(addr),
                                    SubstateOffset::Component(ComponentOffset::State),
                                ) => addr.eq(component_address),
                                _ => false,
                            },
                            _ => false,
                        },
                    }
                }
            }
        }
    }
}

pub struct SubstateProperties;

impl SubstateProperties {
    pub fn is_persisted(offset: &SubstateOffset) -> bool {
        match offset {
            SubstateOffset::Global(..) => true,
            SubstateOffset::AuthZoneStack(..) => false,
            SubstateOffset::FeeReserve(..) => false,
            SubstateOffset::Component(..) => true,
            SubstateOffset::AccessRulesChain(..) => true,
            SubstateOffset::VaultAccessRulesChain(..) => true,
            SubstateOffset::Metadata(..) => true,
            SubstateOffset::Package(..) => true,
            SubstateOffset::ResourceManager(..) => true,
            SubstateOffset::KeyValueStore(..) => true,
            SubstateOffset::NonFungibleStore(..) => true,
            SubstateOffset::Vault(..) => true,
            SubstateOffset::EpochManager(..) => true,
            SubstateOffset::Validator(..) => true,
            SubstateOffset::Bucket(..) => false,
            SubstateOffset::Proof(..) => false,
            SubstateOffset::Worktop(..) => false,
            SubstateOffset::Logger(..) => false,
            SubstateOffset::Clock(..) => true,
            SubstateOffset::TransactionRuntime(..) => false,
        }
    }

    pub fn verify_can_own(offset: &SubstateOffset, node_id: RENodeId) -> Result<(), RuntimeError> {
        match offset {
            SubstateOffset::KeyValueStore(KeyValueStoreOffset::Entry(..))
            | SubstateOffset::Component(ComponentOffset::State) => match node_id {
                RENodeId::KeyValueStore(..) | RENodeId::Component { .. } | RENodeId::Vault(..) => {
                    Ok(())
                }
                _ => Err(RuntimeError::KernelError(KernelError::InvalidOwnership(
                    offset.clone(),
                    node_id,
                ))),
            },
            SubstateOffset::ResourceManager(ResourceManagerOffset::ResourceManager) => {
                match node_id {
                    RENodeId::NonFungibleStore(..) => Ok(()),
                    _ => Err(RuntimeError::KernelError(KernelError::InvalidOwnership(
                        offset.clone(),
                        node_id,
                    ))),
                }
            }
<<<<<<< HEAD
            SubstateOffset::Validator(ValidatorOffset::Validator) => match node_id {
=======
            SubstateOffset::Worktop(WorktopOffset::Worktop) => match node_id {
                RENodeId::Bucket(..) => Ok(()),
                _ => Err(RuntimeError::KernelError(KernelError::InvalidOwnership(
                    offset.clone(),
                    node_id,
                ))),
            },
            SubstateOffset::Package(PackageOffset::RoyaltyAccumulator) => match node_id {
                RENodeId::Vault(..) => Ok(()),
                _ => Err(RuntimeError::KernelError(KernelError::InvalidOwnership(
                    offset.clone(),
                    node_id,
                ))),
            },
            SubstateOffset::Component(ComponentOffset::RoyaltyAccumulator) => match node_id {
>>>>>>> dac2117f
                RENodeId::Vault(..) => Ok(()),
                _ => Err(RuntimeError::KernelError(KernelError::InvalidOwnership(
                    offset.clone(),
                    node_id,
                ))),
            },
            SubstateOffset::Global(GlobalOffset::Global) => match node_id {
                RENodeId::Component(..)
                | RENodeId::Package(..)
                | RENodeId::ResourceManager(..)
                | RENodeId::EpochManager(..)
                | RENodeId::Validator(..)
                | RENodeId::Clock(..) => Ok(()),
                _ => Err(RuntimeError::KernelError(KernelError::InvalidOwnership(
                    offset.clone(),
                    node_id,
                ))),
            },
            _ => Err(RuntimeError::KernelError(KernelError::InvalidOwnership(
                offset.clone(),
                node_id,
            ))),
        }
    }
}<|MERGE_RESOLUTION|>--- conflicted
+++ resolved
@@ -275,9 +275,6 @@
                     ))),
                 }
             }
-<<<<<<< HEAD
-            SubstateOffset::Validator(ValidatorOffset::Validator) => match node_id {
-=======
             SubstateOffset::Worktop(WorktopOffset::Worktop) => match node_id {
                 RENodeId::Bucket(..) => Ok(()),
                 _ => Err(RuntimeError::KernelError(KernelError::InvalidOwnership(
@@ -293,7 +290,13 @@
                 ))),
             },
             SubstateOffset::Component(ComponentOffset::RoyaltyAccumulator) => match node_id {
->>>>>>> dac2117f
+                RENodeId::Vault(..) => Ok(()),
+                _ => Err(RuntimeError::KernelError(KernelError::InvalidOwnership(
+                    offset.clone(),
+                    node_id,
+                ))),
+            },
+            SubstateOffset::Validator(ValidatorOffset::Validator) => match node_id {
                 RENodeId::Vault(..) => Ok(()),
                 _ => Err(RuntimeError::KernelError(KernelError::InvalidOwnership(
                     offset.clone(),
