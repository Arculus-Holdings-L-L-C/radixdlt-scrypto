--- conflicted
+++ resolved
@@ -21,11 +21,11 @@
         ComponentRoyaltyConfigSubstate,
     ),
     Worktop(WorktopSubstate),
-<<<<<<< HEAD
-    Package(PackageSubstate, PackageRoyaltyConfigSubstate),
-=======
-    Package(PackageSubstate, MetadataSubstate),
->>>>>>> 8a0853ff
+    Package(
+        PackageSubstate,
+        MetadataSubstate,
+        PackageRoyaltyConfigSubstate,
+    ),
     KeyValueStore(KeyValueStore),
     NonFungibleStore(NonFungibleStore),
     ResourceManager(ResourceManagerSubstate),
@@ -51,7 +51,7 @@
             RENode::AuthZoneStack(auth_zone) => {
                 substates.insert(
                     SubstateOffset::AuthZoneStack(AuthZoneStackOffset::AuthZoneStack),
-                    RuntimeSubstate::AuthZone(auth_zone),
+                    RuntimeSubstate::AuthZoneStack(auth_zone),
                 );
             }
             RENode::Global(global_node) => {
@@ -95,23 +95,18 @@
                     RuntimeSubstate::Worktop(worktop),
                 );
             }
-<<<<<<< HEAD
-            RENode::Package(package, package_royalty_config) => {
-=======
-            RENode::Package(package, metadata) => {
->>>>>>> 8a0853ff
+            RENode::Package(package, metadata, package_royalty_config) => {
                 substates.insert(
                     SubstateOffset::Package(PackageOffset::Package),
                     package.into(),
                 );
                 substates.insert(
-<<<<<<< HEAD
                     SubstateOffset::Package(PackageOffset::RoyaltyConfig),
                     package_royalty_config.into(),
-=======
+                );
+                substates.insert(
                     SubstateOffset::Metadata(MetadataOffset::Metadata),
                     metadata.into(),
->>>>>>> 8a0853ff
                 );
             }
             RENode::ResourceManager(resource_manager) => {
