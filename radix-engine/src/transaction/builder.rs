use sbor::describe::*;
use sbor::*;
use scrypto::buffer::*;
use scrypto::crypto::*;
use scrypto::engine::types::*;
use scrypto::prelude::{AuthRuleNode, Burn, MethodAuth, Mint, TakeFromVault};
use scrypto::resource::require;
use scrypto::rust::borrow::ToOwned;
use scrypto::rust::collections::BTreeSet;
use scrypto::rust::collections::*;
use scrypto::rust::fmt;
use scrypto::rust::str::FromStr;
use scrypto::rust::string::String;
use scrypto::rust::string::ToString;
use scrypto::rust::vec;
use scrypto::rust::vec::Vec;
use scrypto::types::*;
use scrypto::values::*;
use scrypto::*;

use crate::engine::*;
use crate::model::*;
use crate::transaction::*;

/// Utility for building transaction.
pub struct TransactionBuilder {
    /// ID validator for calculating transaction object id
    id_validator: IdValidator,
    /// Instructions generated.
    instructions: Vec<Instruction>,
}

impl TransactionBuilder {
    /// Starts a new transaction builder.
    pub fn new() -> Self {
        Self {
            id_validator: IdValidator::new(),
            instructions: Vec::new(),
        }
    }

    /// Adds a raw instruction.
    pub fn add_instruction(
        &mut self,
        inst: Instruction,
    ) -> (&mut Self, Option<BucketId>, Option<ProofId>) {
        let mut new_bucket_id: Option<BucketId> = None;
        let mut new_proof_id: Option<ProofId> = None;

        match inst.clone() {
            Instruction::TakeFromWorktop { .. }
            | Instruction::TakeFromWorktopByAmount { .. }
            | Instruction::TakeFromWorktopByIds { .. } => {
                new_bucket_id = Some(self.id_validator.new_bucket().unwrap());
            }
            Instruction::ReturnToWorktop { bucket_id } => {
                self.id_validator.drop_bucket(bucket_id).unwrap();
            }
            Instruction::AssertWorktopContains { .. }
            | Instruction::AssertWorktopContainsByAmount { .. }
            | Instruction::AssertWorktopContainsByIds { .. } => {}
            Instruction::PopFromAuthZone { .. } => {
                new_proof_id = Some(
                    self.id_validator
                        .new_proof(ProofKind::AuthZoneProof)
                        .unwrap(),
                );
            }
            Instruction::PushToAuthZone { proof_id } => {
                self.id_validator.drop_proof(proof_id).unwrap();
            }
            Instruction::ClearAuthZone => {}
            Instruction::CreateProofFromAuthZone { .. }
            | Instruction::CreateProofFromAuthZoneByAmount { .. }
            | Instruction::CreateProofFromAuthZoneByIds { .. } => {
                new_proof_id = Some(
                    self.id_validator
                        .new_proof(ProofKind::AuthZoneProof)
                        .unwrap(),
                );
            }
            Instruction::CreateProofFromBucket { bucket_id } => {
                new_proof_id = Some(
                    self.id_validator
                        .new_proof(ProofKind::BucketProof(bucket_id))
                        .unwrap(),
                );
            }
            Instruction::CloneProof { proof_id } => {
                new_proof_id = Some(self.id_validator.clone_proof(proof_id).unwrap());
            }
            Instruction::DropProof { proof_id } => {
                self.id_validator.drop_proof(proof_id).unwrap();
            }
            Instruction::CallFunction { args, .. } | Instruction::CallMethod { args, .. } => {
                for arg in &args {
                    let validated_arg = ScryptoValue::from_slice(arg).unwrap();
                    self.id_validator.move_resources(&validated_arg).unwrap();
                }
            }
            Instruction::CallMethodWithAllResources { .. } => {
                self.id_validator.move_all_resources().unwrap();
            }
            Instruction::PublishPackage { .. } | Instruction::Nonce { .. } => {}
        }

        self.instructions.push(inst);

        (self, new_bucket_id, new_proof_id)
    }

    /// Takes resource from worktop.
    pub fn take_from_worktop<F>(&mut self, resource_address: ResourceAddress, then: F) -> &mut Self
    where
        F: FnOnce(&mut Self, BucketId) -> &mut Self,
    {
        let (builder, bucket_id, _) =
            self.add_instruction(Instruction::TakeFromWorktop { resource_address });
        then(builder, bucket_id.unwrap())
    }

    /// Takes resource from worktop, by amount.
    pub fn take_from_worktop_by_amount<F>(
        &mut self,
        amount: Decimal,
        resource_address: ResourceAddress,
        then: F,
    ) -> &mut Self
    where
        F: FnOnce(&mut Self, BucketId) -> &mut Self,
    {
        let (builder, bucket_id, _) = self.add_instruction(Instruction::TakeFromWorktopByAmount {
            amount,
            resource_address,
        });
        then(builder, bucket_id.unwrap())
    }

    /// Takes resource from worktop, by non-fungible ids.
    pub fn take_from_worktop_by_ids<F>(
        &mut self,
        ids: &BTreeSet<NonFungibleId>,
        resource_address: ResourceAddress,
        then: F,
    ) -> &mut Self
    where
        F: FnOnce(&mut Self, BucketId) -> &mut Self,
    {
        let (builder, bucket_id, _) = self.add_instruction(Instruction::TakeFromWorktopByIds {
            ids: ids.clone(),
            resource_address,
        });
        then(builder, bucket_id.unwrap())
    }

    /// Adds a bucket of resource to worktop.
    pub fn return_to_worktop(&mut self, bucket_id: BucketId) -> &mut Self {
        self.add_instruction(Instruction::ReturnToWorktop { bucket_id })
            .0
    }

    /// Asserts that worktop contains resource.
    pub fn assert_worktop_contains(&mut self, resource_address: ResourceAddress) -> &mut Self {
        self.add_instruction(Instruction::AssertWorktopContains { resource_address })
            .0
    }

    /// Asserts that worktop contains resource.
    pub fn assert_worktop_contains_by_amount(
        &mut self,
        amount: Decimal,
        resource_address: ResourceAddress,
    ) -> &mut Self {
        self.add_instruction(Instruction::AssertWorktopContainsByAmount {
            amount,
            resource_address,
        })
        .0
    }

    /// Asserts that worktop contains resource.
    pub fn assert_worktop_contains_by_ids(
        &mut self,
        ids: &BTreeSet<NonFungibleId>,
        resource_address: ResourceAddress,
    ) -> &mut Self {
        self.add_instruction(Instruction::AssertWorktopContainsByIds {
            ids: ids.clone(),
            resource_address,
        })
        .0
    }

    /// Pops the most recent proof from auth zone.
    pub fn pop_from_auth_zone<F>(&mut self, then: F) -> &mut Self
    where
        F: FnOnce(&mut Self, ProofId) -> &mut Self,
    {
        let (builder, _, proof_id) = self.add_instruction(Instruction::PopFromAuthZone {});
        then(builder, proof_id.unwrap())
    }

    /// Pushes a proof onto the auth zone
    pub fn push_to_auth_zone(&mut self, proof_id: ProofId) -> &mut Self {
        self.add_instruction(Instruction::PushToAuthZone { proof_id });
        self
    }

    /// Clears the auth zone.
    pub fn clear_auth_zone(&mut self) -> &mut Self {
        self.add_instruction(Instruction::ClearAuthZone).0
    }

    /// Creates proof from the auth zone.
    pub fn create_proof_from_auth_zone<F>(
        &mut self,
        resource_address: ResourceAddress,
        then: F,
    ) -> &mut Self
    where
        F: FnOnce(&mut Self, ProofId) -> &mut Self,
    {
        let (builder, _, proof_id) =
            self.add_instruction(Instruction::CreateProofFromAuthZone { resource_address });
        then(builder, proof_id.unwrap())
    }

    /// Creates proof from the auth zone by amount.
    pub fn create_proof_from_auth_zone_by_amount<F>(
        &mut self,
        amount: Decimal,
        resource_address: ResourceAddress,
        then: F,
    ) -> &mut Self
    where
        F: FnOnce(&mut Self, ProofId) -> &mut Self,
    {
        let (builder, _, proof_id) =
            self.add_instruction(Instruction::CreateProofFromAuthZoneByAmount {
                amount,
                resource_address,
            });
        then(builder, proof_id.unwrap())
    }

    /// Creates proof from the auth zone by non-fungible ids.
    pub fn create_proof_from_auth_zone_by_ids<F>(
        &mut self,
        ids: &BTreeSet<NonFungibleId>,
        resource_address: ResourceAddress,
        then: F,
    ) -> &mut Self
    where
        F: FnOnce(&mut Self, ProofId) -> &mut Self,
    {
        let (builder, _, proof_id) =
            self.add_instruction(Instruction::CreateProofFromAuthZoneByIds {
                ids: ids.clone(),
                resource_address,
            });
        then(builder, proof_id.unwrap())
    }

    /// Creates proof from a bucket.
    pub fn create_proof_from_bucket<F>(&mut self, bucket_id: BucketId, then: F) -> &mut Self
    where
        F: FnOnce(&mut Self, ProofId) -> &mut Self,
    {
        let (builder, _, proof_id) =
            self.add_instruction(Instruction::CreateProofFromBucket { bucket_id });
        then(builder, proof_id.unwrap())
    }

    /// Clones a proof.
    pub fn clone_proof<F>(&mut self, proof_id: ProofId, then: F) -> &mut Self
    where
        F: FnOnce(&mut Self, ProofId) -> &mut Self,
    {
        let (builder, _, proof_id) = self.add_instruction(Instruction::CloneProof { proof_id });
        then(builder, proof_id.unwrap())
    }

    /// Drops a proof.
    pub fn drop_proof(&mut self, proof_id: ProofId) -> &mut Self {
        self.add_instruction(Instruction::DropProof { proof_id }).0
    }

    /// Calls a function where the arguments should be an array of encoded Scrypto value.
    pub fn call_function(
        &mut self,
        package_address: PackageAddress,
        blueprint_name: &str,
        function: &str,
        args: Vec<Vec<u8>>,
    ) -> &mut Self {
        self.add_instruction(Instruction::CallFunction {
            package_address,
            blueprint_name: blueprint_name.to_owned(),
            function: function.to_owned(),
            args,
        });
        self
    }

    /// Calls a function.
    ///
    /// The implementation will automatically prepare the arguments based on the
    /// function ABI, including resource buckets and proofs.
    ///
    /// If an Account component address is provided, resources will be withdrawn from the given account;
    /// otherwise, they will be taken from transaction worktop.
    pub fn call_function_with_abi(
        &mut self,
        package_address: PackageAddress,
        blueprint_name: &str,
        function: &str,
        args: Vec<String>,
        account: Option<ComponentAddress>,
        blueprint_abi: &abi::Blueprint,
    ) -> Result<&mut Self, CallWithAbiError> {
        let abi = blueprint_abi
            .functions
            .iter()
            .find(|f| f.name == function)
            .map(Clone::clone)
            .ok_or_else(|| CallWithAbiError::FunctionNotFound(function.to_owned()))?;

        let arguments = self
            .parse_args(&abi.inputs, args, account)
            .map_err(|e| CallWithAbiError::FailedToBuildArgs(e))?;

        Ok(self
            .add_instruction(Instruction::CallFunction {
                package_address,
                blueprint_name: blueprint_name.to_owned(),
                function: function.to_owned(),
                args: arguments,
            })
            .0)
    }

    /// Calls a method where the arguments should be an array of encoded Scrypto value.
    pub fn call_method(
        &mut self,
        component_address: ComponentAddress,
        method: &str,
        args: Vec<Vec<u8>>,
    ) -> &mut Self {
        self.add_instruction(Instruction::CallMethod {
            component_address,
            method: method.to_owned(),
            args,
        });
        self
    }

    /// Calls a method.
    ///
    /// The implementation will automatically prepare the arguments based on the
    /// method ABI, including resource buckets and proofs.
    ///
    /// If an Account component address is provided, resources will be withdrawn from the given account;
    /// otherwise, they will be taken from transaction worktop.
    pub fn call_method_with_abi(
        &mut self,
        component_address: ComponentAddress,
        method: &str,
        args: Vec<String>,
        account: Option<ComponentAddress>,
        blueprint_abi: &abi::Blueprint,
    ) -> Result<&mut Self, CallWithAbiError> {
        let abi = blueprint_abi
            .methods
            .iter()
            .find(|m| m.name == method)
            .map(Clone::clone)
            .ok_or_else(|| CallWithAbiError::MethodNotFound(method.to_owned()))?;

        let arguments = self
            .parse_args(&abi.inputs, args, account)
            .map_err(|e| CallWithAbiError::FailedToBuildArgs(e))?;

        Ok(self
            .add_instruction(Instruction::CallMethod {
                component_address,
                method: method.to_owned(),
                args: arguments,
            })
            .0)
    }

    /// Calls a method with all the resources on worktop.
    ///
    /// The callee method must have only one parameter with type `Vec<Bucket>`; otherwise,
    /// a runtime failure is triggered.
    pub fn call_method_with_all_resources(
        &mut self,
        component_address: ComponentAddress,
        method: &str,
    ) -> &mut Self {
        self.add_instruction(Instruction::CallMethodWithAllResources {
            component_address,
            method: method.into(),
        })
        .0
    }

    /// Publishes a package.
    pub fn publish_package(&mut self, code: &[u8]) -> &mut Self {
        self.add_instruction(Instruction::PublishPackage {
            code: code.to_vec(),
        })
        .0
    }

    /// Builds a transaction with the given nonce.
    pub fn build(&self, nonce: u64) -> Transaction {
        let mut instructions = self.instructions.clone();
        instructions.push(Instruction::Nonce { nonce });

        Transaction { instructions }
    }

    /// Builds a transaction with no nonce
    ///
    /// Nonce can be later filled by a third party or wallet.
    pub fn build_with_no_nonce(&self) -> Transaction {
        Transaction {
            instructions: self.instructions.clone(),
        }
    }

    /// Creates a token resource with mutable supply.
    pub fn new_token_mutable(
        &mut self,
        metadata: HashMap<String, String>,
        minter_resource_address: ResourceAddress,
    ) -> &mut Self {
        let mut resource_auth = HashMap::new();
        resource_auth.insert(TakeFromVault, auth!(allow_all));
        resource_auth.insert(Mint, auth!(require(minter_resource_address.clone())));
        resource_auth.insert(Burn, auth!(require(minter_resource_address.clone())));

        self.add_instruction(Instruction::CallFunction {
            package_address: SYSTEM_PACKAGE,
            blueprint_name: "System".to_owned(),
            function: "new_resource".to_owned(),
            args: vec![
                scrypto_encode(&ResourceType::Fungible { divisibility: 18 }),
                scrypto_encode(&metadata),
                scrypto_encode(&resource_auth),
                scrypto_encode::<Option<MintParams>>(&None),
            ],
        })
        .0
    }

    /// Creates a token resource with fixed supply.
    pub fn new_token_fixed(
        &mut self,
        metadata: HashMap<String, String>,
        initial_supply: Decimal,
    ) -> &mut Self {
        let mut resource_auth = HashMap::new();
        resource_auth.insert(TakeFromVault, auth!(allow_all));

        self.add_instruction(Instruction::CallFunction {
            package_address: SYSTEM_PACKAGE,
            blueprint_name: "System".to_owned(),
            function: "new_resource".to_owned(),
            args: vec![
                scrypto_encode(&ResourceType::Fungible { divisibility: 18 }),
                scrypto_encode(&metadata),
                scrypto_encode(&resource_auth),
                scrypto_encode(&Some(MintParams::Fungible {
                    amount: initial_supply.into(),
                })),
            ],
        })
        .0
    }

    /// Creates a badge resource with mutable supply.
    pub fn new_badge_mutable(
        &mut self,
        metadata: HashMap<String, String>,
        minter_resource_address: ResourceAddress,
    ) -> &mut Self {
        let mut resource_auth = HashMap::new();
        resource_auth.insert(TakeFromVault, auth!(allow_all));
        resource_auth.insert(Mint, auth!(require(minter_resource_address.clone())));
        resource_auth.insert(Burn, auth!(require(minter_resource_address.clone())));

        self.add_instruction(Instruction::CallFunction {
            package_address: SYSTEM_PACKAGE,
            blueprint_name: "System".to_owned(),
            function: "new_resource".to_owned(),
            args: vec![
                scrypto_encode(&ResourceType::Fungible { divisibility: 0 }),
                scrypto_encode(&metadata),
                scrypto_encode(&resource_auth),
                scrypto_encode::<Option<MintParams>>(&None),
            ],
        })
        .0
    }

    /// Creates a badge resource with fixed supply.
    pub fn new_badge_fixed(
        &mut self,
        metadata: HashMap<String, String>,
        initial_supply: Decimal,
    ) -> &mut Self {
        let mut resource_auth = HashMap::new();
        resource_auth.insert(TakeFromVault, auth!(allow_all));

        self.add_instruction(Instruction::CallFunction {
            package_address: SYSTEM_PACKAGE,
            blueprint_name: "System".to_owned(),
            function: "new_resource".to_owned(),
            args: vec![
                scrypto_encode(&ResourceType::Fungible { divisibility: 0 }),
                scrypto_encode(&metadata),
                scrypto_encode(&resource_auth),
                scrypto_encode(&Some(MintParams::Fungible {
                    amount: initial_supply.into(),
                })),
            ],
        })
        .0
    }

    /// Mints resource.
    pub fn mint(&mut self, amount: Decimal, resource_address: ResourceAddress) -> &mut Self {
        self.add_instruction(Instruction::CallFunction {
            package_address: SYSTEM_PACKAGE,
            blueprint_name: "System".to_owned(),
            function: "mint".to_owned(),
            args: vec![scrypto_encode(&amount), scrypto_encode(&resource_address)],
        });
        self
    }

    /// Burns a resource.
    pub fn burn(&mut self, amount: Decimal, resource_address: ResourceAddress) -> &mut Self {
        self.take_from_worktop_by_amount(amount, resource_address, |builder, bucket_id| {
            builder
                .add_instruction(Instruction::CallFunction {
                    package_address: SYSTEM_PACKAGE,
                    blueprint_name: "System".to_owned(),
                    function: "burn".to_owned(),
                    args: vec![scrypto_encode(&scrypto::resource::Bucket(bucket_id))],
                })
                .0
        })
    }

    pub fn burn_non_fungible(&mut self, non_fungible_address: NonFungibleAddress) -> &mut Self {
        let mut ids = BTreeSet::new();
        ids.insert(non_fungible_address.non_fungible_id());
        self.take_from_worktop_by_ids(
            &ids,
            non_fungible_address.resource_address(),
            |builder, bucket_id| {
<<<<<<< HEAD
                    builder
                        .add_instruction(Instruction::CallFunction {
                            package_address: SYSTEM_PACKAGE,
                            blueprint_name: "System".to_owned(),
                            function: "burn".to_owned(),
                            args: vec![
                                scrypto_encode(&scrypto::resource::Bucket(bucket_id)),
                            ],
                        })
                        .0
=======
                builder
                    .add_instruction(Instruction::CallFunction {
                        package_address: SYSTEM_PACKAGE,
                        blueprint_name: "System".to_owned(),
                        function: "burn".to_owned(),
                        args: vec![scrypto_encode(&scrypto::resource::Bucket(bucket_id))],
                    })
                    .0
>>>>>>> 8117d9ff
            },
        )
    }

    /// Creates an account.
    pub fn new_account(&mut self, withdraw_auth: &AuthRuleNode) -> &mut Self {
        self.add_instruction(Instruction::CallFunction {
            package_address: ACCOUNT_PACKAGE,
            blueprint_name: "Account".to_owned(),
            function: "new".to_owned(),
            args: vec![scrypto_encode(withdraw_auth)],
        })
        .0
    }

    /// Creates an account with some initial resource.
    pub fn new_account_with_resource(
        &mut self,
        withdraw_auth: &MethodAuth,
        bucket_id: BucketId,
    ) -> &mut Self {
        self.add_instruction(Instruction::CallFunction {
            package_address: ACCOUNT_PACKAGE,
            blueprint_name: "Account".to_owned(),
            function: "new_with_resource".to_owned(),
            args: vec![
                scrypto_encode(withdraw_auth),
                scrypto_encode(&scrypto::resource::Bucket(bucket_id)),
            ],
        })
        .0
    }

    /// Withdraws resource from an account.
    pub fn withdraw_from_account(
        &mut self,
        resource_address: ResourceAddress,
        account: ComponentAddress,
    ) -> &mut Self {
        self.add_instruction(Instruction::CallMethod {
            component_address: account,
            method: "withdraw".to_owned(),
            args: vec![scrypto_encode(&resource_address)],
        })
        .0
    }

    /// Withdraws resource from an account.
    pub fn withdraw_from_account_by_amount(
        &mut self,
        amount: Decimal,
        resource_address: ResourceAddress,
        account: ComponentAddress,
    ) -> &mut Self {
        self.add_instruction(Instruction::CallMethod {
            component_address: account,
            method: "withdraw_by_amount".to_owned(),
            args: vec![scrypto_encode(&amount), scrypto_encode(&resource_address)],
        })
        .0
    }

    /// Withdraws resource from an account.
    pub fn withdraw_from_account_by_ids(
        &mut self,
        ids: &BTreeSet<NonFungibleId>,
        resource_address: ResourceAddress,
        account: ComponentAddress,
    ) -> &mut Self {
        self.add_instruction(Instruction::CallMethod {
            component_address: account,
            method: "withdraw_by_ids".to_owned(),
            args: vec![scrypto_encode(ids), scrypto_encode(&resource_address)],
        })
        .0
    }

    /// Creates resource proof from an account.
    pub fn create_proof_from_account(
        &mut self,
        resource_address: ResourceAddress,
        account: ComponentAddress,
    ) -> &mut Self {
        self.add_instruction(Instruction::CallMethod {
            component_address: account,
            method: "create_proof".to_owned(),
            args: vec![scrypto_encode(&resource_address)],
        })
        .0
    }

    /// Creates resource proof from an account.
    pub fn create_proof_from_account_by_amount(
        &mut self,
        amount: Decimal,
        resource_address: ResourceAddress,
        account: ComponentAddress,
    ) -> &mut Self {
        self.add_instruction(Instruction::CallMethod {
            component_address: account,
            method: "create_proof_by_amount".to_owned(),
            args: vec![scrypto_encode(&amount), scrypto_encode(&resource_address)],
        })
        .0
    }

    /// Creates resource proof from an account.
    pub fn create_proof_from_account_by_ids(
        &mut self,
        ids: &BTreeSet<NonFungibleId>,
        resource_address: ResourceAddress,
        account: ComponentAddress,
    ) -> &mut Self {
        self.add_instruction(Instruction::CallMethod {
            component_address: account,
            method: "create_proof_by_ids".to_owned(),
            args: vec![scrypto_encode(ids), scrypto_encode(&resource_address)],
        })
        .0
    }

    //===============================
    // private methods below
    //===============================

    fn parse_args(
        &mut self,
        types: &[Type],
        args: Vec<String>,
        account: Option<ComponentAddress>,
    ) -> Result<Vec<Vec<u8>>, BuildArgsError> {
        let mut encoded = Vec::new();

        for (i, t) in types.iter().enumerate() {
            let arg = args
                .get(i)
                .ok_or_else(|| BuildArgsError::MissingArgument(i, t.clone()))?;
            let res = match t {
                Type::Bool => self.parse_basic_ty::<bool>(i, t, arg),
                Type::I8 => self.parse_basic_ty::<i8>(i, t, arg),
                Type::I16 => self.parse_basic_ty::<i16>(i, t, arg),
                Type::I32 => self.parse_basic_ty::<i32>(i, t, arg),
                Type::I64 => self.parse_basic_ty::<i64>(i, t, arg),
                Type::I128 => self.parse_basic_ty::<i128>(i, t, arg),
                Type::U8 => self.parse_basic_ty::<u8>(i, t, arg),
                Type::U16 => self.parse_basic_ty::<u16>(i, t, arg),
                Type::U32 => self.parse_basic_ty::<u32>(i, t, arg),
                Type::U64 => self.parse_basic_ty::<u64>(i, t, arg),
                Type::U128 => self.parse_basic_ty::<u128>(i, t, arg),
                Type::String => self.parse_basic_ty::<String>(i, t, arg),
                Type::Custom { name, .. } => self.parse_custom_ty(i, t, arg, name, account),
                _ => Err(BuildArgsError::UnsupportedType(i, t.clone())),
            };
            encoded.push(res?);
        }

        Ok(encoded)
    }

    fn parse_basic_ty<T>(
        &mut self,
        i: usize,
        ty: &Type,
        arg: &str,
    ) -> Result<Vec<u8>, BuildArgsError>
    where
        T: FromStr + Encode,
        T::Err: fmt::Debug,
    {
        let value = arg
            .parse::<T>()
            .map_err(|_| BuildArgsError::FailedToParse(i, ty.clone(), arg.to_owned()))?;
        Ok(scrypto_encode(&value))
    }

    fn parse_custom_ty(
        &mut self,
        i: usize,
        ty: &Type,
        arg: &str,
        name: &str,
        account: Option<ComponentAddress>,
    ) -> Result<Vec<u8>, BuildArgsError> {
        match ScryptoType::from_name(name).ok_or(BuildArgsError::UnsupportedType(i, ty.clone()))? {
            ScryptoType::Decimal => {
                let value = arg
                    .parse::<Decimal>()
                    .map_err(|_| BuildArgsError::FailedToParse(i, ty.clone(), arg.to_owned()))?;
                Ok(scrypto_encode(&value))
            }
            ScryptoType::PackageAddress => {
                let value = arg
                    .parse::<PackageAddress>()
                    .map_err(|_| BuildArgsError::FailedToParse(i, ty.clone(), arg.to_owned()))?;
                Ok(scrypto_encode(&value))
            }
            ScryptoType::ComponentAddress => {
                let value = arg
                    .parse::<ComponentAddress>()
                    .map_err(|_| BuildArgsError::FailedToParse(i, ty.clone(), arg.to_owned()))?;
                Ok(scrypto_encode(&value))
            }
            ScryptoType::ResourceAddress => {
                let value = arg
                    .parse::<ResourceAddress>()
                    .map_err(|_| BuildArgsError::FailedToParse(i, ty.clone(), arg.to_owned()))?;
                Ok(scrypto_encode(&value))
            }
            ScryptoType::Hash => {
                let value = arg
                    .parse::<Hash>()
                    .map_err(|_| BuildArgsError::FailedToParse(i, ty.clone(), arg.to_owned()))?;
                Ok(scrypto_encode(&value))
            }
            ScryptoType::NonFungibleId => {
                let value = arg
                    .parse::<NonFungibleId>()
                    .map_err(|_| BuildArgsError::FailedToParse(i, ty.clone(), arg.to_owned()))?;
                Ok(scrypto_encode(&value))
            }
            ScryptoType::Bucket => {
                let resource_specifier = parse_resource_specifier(arg)
                    .map_err(|_| BuildArgsError::FailedToParse(i, ty.clone(), arg.to_owned()))?;
                let bucket_id = match resource_specifier {
                    ResourceSpecifier::Amount(amount, resource_address) => {
                        if let Some(account) = account {
                            self.withdraw_from_account_by_amount(amount, resource_address, account);
                        }
                        self.add_instruction(Instruction::TakeFromWorktopByAmount {
                            amount,
                            resource_address,
                        })
                        .1
                        .unwrap()
                    }
                    ResourceSpecifier::Ids(ids, resource_address) => {
                        if let Some(account) = account {
                            self.withdraw_from_account_by_ids(&ids, resource_address, account);
                        }
                        self.add_instruction(Instruction::TakeFromWorktopByIds {
                            ids,
                            resource_address,
                        })
                        .1
                        .unwrap()
                    }
                };
                Ok(scrypto_encode(&scrypto::resource::Bucket(bucket_id)))
            }
            ScryptoType::Proof => {
                let resource_specifier = parse_resource_specifier(arg)
                    .map_err(|_| BuildArgsError::FailedToParse(i, ty.clone(), arg.to_owned()))?;
                let proof_id = match resource_specifier {
                    ResourceSpecifier::Amount(amount, resource_address) => {
                        if let Some(account) = account {
                            self.create_proof_from_account_by_amount(
                                amount,
                                resource_address,
                                account,
                            );
                            self.add_instruction(Instruction::PopFromAuthZone)
                                .2
                                .unwrap()
                        } else {
                            todo!("Take from worktop and create proof")
                        }
                    }
                    ResourceSpecifier::Ids(ids, resource_address) => {
                        if let Some(account) = account {
                            self.create_proof_from_account_by_ids(&ids, resource_address, account);
                            self.add_instruction(Instruction::PopFromAuthZone)
                                .2
                                .unwrap()
                        } else {
                            todo!("Take from worktop and create proof")
                        }
                    }
                };
                Ok(scrypto_encode(&scrypto::resource::Proof(proof_id)))
            }
            _ => Err(BuildArgsError::UnsupportedType(i, ty.clone())),
        }
    }
}

enum ResourceSpecifier {
    Amount(Decimal, ResourceAddress),
    Ids(BTreeSet<NonFungibleId>, ResourceAddress),
}

enum ParseResourceSpecifierError {
    IncompleteResourceSpecifier,
    InvalidResourceAddress(String),
    InvalidAmount(String),
    InvalidNonFungibleId(String),
    MoreThanOneAmountSpecified,
}

fn parse_resource_specifier(input: &str) -> Result<ResourceSpecifier, ParseResourceSpecifierError> {
    let tokens: Vec<&str> = input.trim().split(',').map(|s| s.trim()).collect();

    // check length
    if tokens.len() < 2 {
        return Err(ParseResourceSpecifierError::IncompleteResourceSpecifier);
    }

    // parse resource address
    let token = tokens[tokens.len() - 1];
    let resource_address = token
        .parse::<ResourceAddress>()
        .map_err(|_| ParseResourceSpecifierError::InvalidResourceAddress(token.to_owned()))?;

    // parse non-fungible ids or amount
    if tokens[0].starts_with('#') {
        let mut ids = BTreeSet::<NonFungibleId>::new();
        for id in &tokens[..tokens.len() - 1] {
            ids.insert(
                id[1..].parse().map_err(|_| {
                    ParseResourceSpecifierError::InvalidNonFungibleId(id.to_string())
                })?,
            );
        }
        Ok(ResourceSpecifier::Ids(ids, resource_address))
    } else {
        if tokens.len() != 2 {
            return Err(ParseResourceSpecifierError::MoreThanOneAmountSpecified);
        }
        let amount: Decimal = tokens[0]
            .parse()
            .map_err(|_| ParseResourceSpecifierError::InvalidAmount(tokens[0].to_owned()))?;
        Ok(ResourceSpecifier::Amount(amount, resource_address))
    }
}<|MERGE_RESOLUTION|>--- conflicted
+++ resolved
@@ -562,18 +562,6 @@
             &ids,
             non_fungible_address.resource_address(),
             |builder, bucket_id| {
-<<<<<<< HEAD
-                    builder
-                        .add_instruction(Instruction::CallFunction {
-                            package_address: SYSTEM_PACKAGE,
-                            blueprint_name: "System".to_owned(),
-                            function: "burn".to_owned(),
-                            args: vec![
-                                scrypto_encode(&scrypto::resource::Bucket(bucket_id)),
-                            ],
-                        })
-                        .0
-=======
                 builder
                     .add_instruction(Instruction::CallFunction {
                         package_address: SYSTEM_PACKAGE,
@@ -582,7 +570,6 @@
                         args: vec![scrypto_encode(&scrypto::resource::Bucket(bucket_id))],
                     })
                     .0
->>>>>>> 8117d9ff
             },
         )
     }
