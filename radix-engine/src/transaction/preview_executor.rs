--- conflicted
+++ resolved
@@ -1,20 +1,14 @@
-<<<<<<< HEAD
+use sbor::rust::marker::PhantomData;
 use scrypto::prelude::Network;
 use transaction::errors::TransactionValidationError;
 use transaction::model::PreviewIntent;
-use transaction::validation::TestIntentHashStore;
+use transaction::validation::IntentHashManager;
 use transaction::validation::TransactionValidator;
 use transaction::validation::ValidationParameters;
 
 use crate::constants::DEFAULT_MAX_COST_UNIT_LIMIT;
-=======
-use sbor::rust::marker::PhantomData;
-use transaction::errors::TransactionValidationError;
-use transaction::model::PreviewIntent;
-use transaction::validation::*;
-
-use crate::fee::{SystemLoanCostUnitCounter, UnlimitedLoanCostUnitCounter};
->>>>>>> c03bc3bd
+use crate::fee::SystemLoanCostUnitCounter;
+use crate::fee::UnlimitedLoanCostUnitCounter;
 use crate::ledger::*;
 use crate::transaction::TransactionReceipt;
 use crate::transaction::*;
@@ -31,70 +25,37 @@
     TransactionValidationError(TransactionValidationError),
 }
 
-pub struct PreviewExecutor<'s, 'w, S, W, I, EM, IHM>
+pub struct PreviewExecutor<'s, 'w, S, W, I, IHM>
 where
     S: ReadableSubstateStore + WriteableSubstateStore,
     W: WasmEngine<I>,
     I: WasmInstance,
-    EM: EpochManager,
     IHM: IntentHashManager,
 {
     substate_store: &'s mut S,
     wasm_engine: &'w mut W,
     wasm_instrumenter: &'w mut WasmInstrumenter,
-    epoch_manager: &'w EM,
     intent_hash_manager: &'w IHM,
     phantom1: PhantomData<I>,
 }
 
-impl<'s, 'w, S, W, I, EM, IHM> PreviewExecutor<'s, 'w, S, W, I, EM, IHM>
+impl<'s, 'w, S, W, I, IHM> PreviewExecutor<'s, 'w, S, W, I, IHM>
 where
     S: ReadableSubstateStore + WriteableSubstateStore,
     W: WasmEngine<I>,
     I: WasmInstance,
-    EM: EpochManager,
     IHM: IntentHashManager,
 {
     pub fn new(
         substate_store: &'s mut S,
-<<<<<<< HEAD
-    ) -> Result<PreviewResult, PreviewError> {
-        // TODO: construct validation parameters based on current world state
-        let intent_hash_store = TestIntentHashStore::new();
-        let validation_params: ValidationParameters = ValidationParameters {
-            network: Network::LocalSimulator,
-            current_epoch: 1,
-            max_cost_unit_limit: DEFAULT_MAX_COST_UNIT_LIMIT,
-            min_tip_bps: 0,
-        };
-        let execution_params: ExecutionParameters = ExecutionParameters::default();
-
-        // validate
-        let validated_preview_transaction = TransactionValidator::validate_preview_intent(
-            preview_intent.clone(),
-            &intent_hash_store,
-            &validation_params,
-        )
-        .map_err(PreviewError::TransactionValidationError)?;
-
-        // execute
-        let mut wasm_engine = DefaultWasmEngine::new();
-        let mut wasm_instrumenter = WasmInstrumenter::new();
-        let mut executor =
-            TransactionExecutor::new(substate_store, &mut wasm_engine, &mut wasm_instrumenter);
-        let receipt =
-            executor.execute_and_commit(&validated_preview_transaction, &execution_params);
-=======
         wasm_engine: &'w mut W,
         wasm_instrumenter: &'w mut WasmInstrumenter,
-        epoch_manager: &'w EM,
         intent_hash_manager: &'w IHM,
     ) -> Self {
         PreviewExecutor {
             substate_store,
             wasm_engine,
             wasm_instrumenter,
-            epoch_manager,
             intent_hash_manager,
             phantom1: PhantomData,
         }
@@ -104,10 +65,19 @@
         &mut self,
         preview_intent: PreviewIntent,
     ) -> Result<PreviewResult, PreviewError> {
+        // TODO: construct validation parameters based on current world state
+        let validation_params = ValidationParameters {
+            network: Network::LocalSimulator,
+            current_epoch: 1,
+            max_cost_unit_limit: DEFAULT_MAX_COST_UNIT_LIMIT,
+            min_tip_bps: 0,
+        };
+        let execution_params = ExecutionParameters::default();
+
         let validated_preview_transaction = TransactionValidator::validate_preview_intent(
             preview_intent.clone(),
             self.intent_hash_manager,
-            self.epoch_manager,
+            &validation_params,
         )
         .map_err(PreviewError::TransactionValidationError)?;
 
@@ -115,21 +85,21 @@
             self.substate_store,
             self.wasm_engine,
             self.wasm_instrumenter,
-            TransactionExecutorConfig::new(false),
         );
 
         let receipt = if preview_intent.flags.unlimited_loan {
             transaction_executor.execute_with_cost_unit_counter(
                 &validated_preview_transaction,
+                &execution_params,
                 UnlimitedLoanCostUnitCounter::default(),
             )
         } else {
             transaction_executor.execute_with_cost_unit_counter(
                 &validated_preview_transaction,
+                &execution_params,
                 SystemLoanCostUnitCounter::default(),
             )
         };
->>>>>>> c03bc3bd
 
         Ok(PreviewResult {
             intent: preview_intent,
