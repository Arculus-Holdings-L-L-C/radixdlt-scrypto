--- conflicted
+++ resolved
@@ -176,19 +176,6 @@
         &self,
         kv_store_id: &KeyValueStoreId,
     ) -> HashMap<Vec<u8>, PersistedSubstate> {
-<<<<<<< HEAD
-=======
-        let unit = scrypto_encode(&()).unwrap();
-        let id = scrypto_encode(&SubstateId(
-            RENodeId::KeyValueStore(kv_store_id.clone()),
-            NodeModuleId::SELF,
-            SubstateOffset::KeyValueStore(KeyValueStoreOffset::Entry(
-                scrypto_encode(&unit).unwrap(),
-            )),
-        ))
-        .unwrap();
-
->>>>>>> bd5d59a4
         let mut iter = self
             .db
             .iterator(IteratorMode::From(&[], Direction::Forward));
@@ -199,12 +186,8 @@
             let substate_id: SubstateId = scrypto_decode(&key).unwrap();
             if let SubstateId(
                 RENodeId::KeyValueStore(id),
-<<<<<<< HEAD
+                NodeModuleId::SELF,
                 SubstateOffset::KeyValueStore(KeyValueStoreOffset::Entry(entry_id)),
-=======
-                NodeModuleId::SELF,
-                SubstateOffset::KeyValueStore(KeyValueStoreOffset::Entry(key)),
->>>>>>> bd5d59a4
             ) = substate_id
             {
                 if id == *kv_store_id {
