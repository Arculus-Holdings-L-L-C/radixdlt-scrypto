use super::types::{Nibble, NibblePath, Version, SPARSE_MERKLE_PLACEHOLDER_HASH};
use crate::hash_tree::tree_store::{
    SerializedInMemoryTreeStore, TreeChildEntry, TreeInternalNode, TreeLeafNode, TreeNode,
    TypedInMemoryTreeStore,
};
use crate::hash_tree::types::{LeafKey, NodeKey};
use crate::hash_tree::{put_at_next_version, DbId, SubstateHashChange};
use crate::interface::DatabaseMapper;
use crate::jmt_support::JmtMapper;
use itertools::Itertools;
use radix_engine_interface::crypto::{hash, Hash};
use radix_engine_interface::data::scrypto::{scrypto_decode, scrypto_encode};
use radix_engine_interface::types::{ModuleId, NodeId, PackageAddress, SubstateKey, SysModuleId};
use sbor::rust::collections::{hashmap, hashset, HashMap, HashSet};

#[test]
fn hash_of_next_version_differs_when_value_changed() {
    let mut store = TypedInMemoryTreeStore::new();
    let hash_v1 = put_at_next_version(
        &mut store,
        None,
        vec![change(1, SysModuleId::Object, 2, Some(30))],
    );
    let hash_v2 = put_at_next_version(
        &mut store,
        Some(1),
        vec![change(1, SysModuleId::Object, 2, Some(70))],
    );
    assert_ne!(hash_v1, hash_v2);
}

#[test]
fn hash_of_next_version_same_when_write_repeated() {
    let mut store = TypedInMemoryTreeStore::new();
    let hash_v1 = put_at_next_version(
        &mut store,
        None,
        vec![
            change(4, SysModuleId::Object, 6, Some(30)),
            change(3, SysModuleId::Object, 9, Some(40)),
        ],
    );
    let hash_v2 = put_at_next_version(
        &mut store,
        Some(1),
        vec![change(4, SysModuleId::Object, 6, Some(30))],
    );
    assert_eq!(hash_v1, hash_v2);
}

#[test]
fn hash_of_next_version_same_when_write_empty() {
    let mut store = TypedInMemoryTreeStore::new();
    let hash_v1 = put_at_next_version(
        &mut store,
        None,
        vec![
            change(1, SysModuleId::Object, 2, Some(30)),
            change(3, SysModuleId::Object, 1, Some(40)),
        ],
    );
    let hash_v2 = put_at_next_version(&mut store, Some(1), vec![]);
    assert_eq!(hash_v1, hash_v2);
}

#[test]
fn hash_of_next_version_differs_when_substate_added() {
    let mut store = TypedInMemoryTreeStore::new();
    let hash_v1 = put_at_next_version(
        &mut store,
        None,
        vec![change(1, SysModuleId::Object, 2, Some(30))],
    );
    let hash_v2 = put_at_next_version(
        &mut store,
        Some(1),
        vec![change(1, SysModuleId::Object, 8, Some(30))],
    );
    assert_ne!(hash_v1, hash_v2);
}

#[test]
fn hash_of_next_version_differs_when_substate_removed() {
    let mut store = TypedInMemoryTreeStore::new();
    let hash_v1 = put_at_next_version(
        &mut store,
        None,
        vec![
            change(1, SysModuleId::Object, 2, Some(30)),
            change(4, SysModuleId::Object, 3, Some(20)),
        ],
    );
    let hash_v2 = put_at_next_version(
        &mut store,
        Some(1),
        vec![change(1, SysModuleId::Object, 2, None)],
    );
    assert_ne!(hash_v1, hash_v2);
}

#[test]
fn hash_returns_to_same_when_previous_state_restored() {
    let mut store = TypedInMemoryTreeStore::new();
    let hash_v1 = put_at_next_version(
        &mut store,
        None,
        vec![
            change(1, SysModuleId::Object, 2, Some(30)),
            change(3, SysModuleId::Object, 1, Some(40)),
        ],
    );
    put_at_next_version(
        &mut store,
        Some(1),
        vec![
            change(1, SysModuleId::Object, 2, Some(90)),
            change(3, SysModuleId::Object, 1, None),
            change(1, SysModuleId::Object, 5, Some(10)),
        ],
    );
    let hash_v3 = put_at_next_version(
        &mut store,
        Some(1),
        vec![
            change(1, SysModuleId::Object, 2, Some(30)),
            change(3, SysModuleId::Object, 1, Some(40)),
            change(1, SysModuleId::Object, 5, None),
        ],
    );
    assert_eq!(hash_v1, hash_v3);
}

#[test]
fn hash_differs_when_states_only_differ_by_node_id() {
    let mut store_1 = TypedInMemoryTreeStore::new();
    let hash_1 = put_at_next_version(
        &mut store_1,
        None,
        vec![change(1, SysModuleId::Object, 3, Some(30))],
    );
    let mut store_2 = TypedInMemoryTreeStore::new();
    let hash_2 = put_at_next_version(
        &mut store_2,
        None,
        vec![change(2, SysModuleId::Object, 3, Some(30))],
    );
    assert_ne!(hash_1, hash_2);
}

#[test]
fn hash_differs_when_states_only_differ_by_module_id() {
    let mut store_1 = TypedInMemoryTreeStore::new();
    let hash_1 = put_at_next_version(
        &mut store_1,
        None,
        vec![change(1, SysModuleId::Metadata, 3, Some(30))],
    );
    let mut store_2 = TypedInMemoryTreeStore::new();
    let hash_2 = put_at_next_version(
        &mut store_2,
        None,
        vec![change(1, SysModuleId::AccessRules, 3, Some(30))],
    );
    assert_ne!(hash_1, hash_2);
}

#[test]
fn hash_differs_when_states_only_differ_by_offset() {
    let mut store_1 = TypedInMemoryTreeStore::new();
    let hash_1 = put_at_next_version(
        &mut store_1,
        None,
        vec![change(1, SysModuleId::Object, 2, Some(30))],
    );
    let mut store_2 = TypedInMemoryTreeStore::new();
    let hash_2 = put_at_next_version(
        &mut store_2,
        None,
        vec![change(1, SysModuleId::Object, 3, Some(30))],
    );
    assert_ne!(hash_1, hash_2);
}

#[test]
fn hash_of_different_re_node_nested_trees_is_same_when_contained_substates_are_same() {
    let mut store = TypedInMemoryTreeStore::new();
    put_at_next_version(
        &mut store,
        None,
        vec![
            change(1, SysModuleId::Metadata, 2, Some(30)),
            change(1, SysModuleId::Metadata, 9, Some(40)),
            change(7, SysModuleId::AccessRules, 2, Some(30)),
            change(7, SysModuleId::AccessRules, 9, Some(40)),
        ],
    );

    let nested_tree_hashes = store
        .root_tree_nodes
        .values()
        .filter_map(|node| match node {
            TreeNode::Leaf(TreeLeafNode { value_hash, .. }) => Some(value_hash.clone()),
            _ => None,
        })
        .collect::<Vec<Hash>>();
    assert_eq!(nested_tree_hashes.len(), 2);
    assert_eq!(nested_tree_hashes[0], nested_tree_hashes[1])
}

#[test]
fn db_index_and_key_are_used_directly_for_node_nibble_path() {
    let mut store = TypedInMemoryTreeStore::new();

    put_at_next_version(
        &mut store,
        None,
        vec![
            SubstateHashChange::new(
                DbId::new(vec![1, 3, 3, 7], vec![253]),
                Some(Hash([1; Hash::LENGTH])),
            ),
            SubstateHashChange::new(
                DbId::new(vec![1, 3, 3, 7], vec![66]),
                Some(Hash([2; Hash::LENGTH])),
            ),
            SubstateHashChange::new(
                DbId::new(vec![123, 12, 1, 0], vec![6, 6, 6]),
                Some(Hash([3; Hash::LENGTH])),
            ),
            SubstateHashChange::new(
                DbId::new(vec![123, 12, 1, 0], vec![6, 6, 7]),
                Some(Hash([4; Hash::LENGTH])),
            ),
        ],
    );

    let upper_leaf_keys = store
        .root_tree_nodes
        .iter()
        .filter_map(|(node_key, node)| match node {
            TreeNode::Leaf(TreeLeafNode { key_suffix, .. }) => Some(leaf_key(node_key, key_suffix)),
            _ => None,
        })
        .collect::<HashSet<_>>();
    // we cannot assert on the upper hashes, since they are effectively internal merkle hashes
    assert_eq!(
        upper_leaf_keys,
        hashset!(
            LeafKey {
                bytes: vec![1, 3, 3, 7]
            },
            LeafKey {
                bytes: vec![123, 12, 1, 0]
            },
        )
    );

    let lower_leaves = store
        .sub_tree_nodes
        .iter()
        .filter_map(|(node_key, node)| match node {
            TreeNode::Leaf(TreeLeafNode {
                key_suffix,
                value_hash,
                ..
            }) => Some((leaf_key(node_key, key_suffix), value_hash.clone())),
            _ => None,
        })
        .collect::<HashMap<_, _>>();
    assert_eq!(
        lower_leaves,
        hashmap!(
            LeafKey { bytes: vec![1, 3, 3, 7, 253] } => Hash([1; Hash::LENGTH]),
            LeafKey { bytes: vec![1, 3, 3, 7, 66] } => Hash([2; Hash::LENGTH]),
            LeafKey { bytes: vec![123, 12, 1, 0, 6, 6, 6] } => Hash([3; Hash::LENGTH]),
            LeafKey { bytes: vec![123, 12, 1, 0, 6, 6, 7] } => Hash([4; Hash::LENGTH]),
        )
    );
}

#[test]
fn deletes_re_node_layer_leaf_when_all_its_substates_deleted() {
    fn count_current_re_node_leafs(store: &TypedInMemoryTreeStore) -> usize {
        store
            .root_tree_nodes
            .iter()
            .filter(|(key, _)| !store.stale_key_buffer.contains(key))
            .filter(|(_, node)| matches!(node, TreeNode::Leaf(TreeLeafNode { .. })))
            .count()
    }

    let mut store = TypedInMemoryTreeStore::new();
    put_at_next_version(
        &mut store,
        None,
        vec![
            change(1, SysModuleId::Metadata, 2, Some(30)),
            change(1, SysModuleId::Metadata, 9, Some(40)),
            change(1, SysModuleId::AccessRules, 3, Some(30)),
        ],
    );
    assert_eq!(count_current_re_node_leafs(&store), 2);
    put_at_next_version(
        &mut store,
        Some(1),
        vec![
            change(1, SysModuleId::Metadata, 2, None),
            change(1, SysModuleId::Metadata, 9, None),
        ],
    );
    assert_eq!(count_current_re_node_leafs(&store), 1);
    put_at_next_version(
        &mut store,
        Some(2),
        vec![change(1, SysModuleId::AccessRules, 3, None)],
    );
    assert_eq!(count_current_re_node_leafs(&store), 0);
}

#[test]
fn supports_empty_state() {
    let mut store = TypedInMemoryTreeStore::new();
    let hash_v1 = put_at_next_version(&mut store, None, vec![]);
    assert_eq!(hash_v1, SPARSE_MERKLE_PLACEHOLDER_HASH);
    let hash_v2 = put_at_next_version(
        &mut store,
        Some(1),
        vec![change(1, SysModuleId::Object, 2, Some(30))],
    );
    assert_ne!(hash_v2, SPARSE_MERKLE_PLACEHOLDER_HASH);
    let hash_v3 = put_at_next_version(
        &mut store,
        Some(2),
        vec![change(1, SysModuleId::Object, 2, None)],
    );
    assert_eq!(hash_v3, SPARSE_MERKLE_PLACEHOLDER_HASH);
}

#[test]
fn records_stale_tree_node_keys() {
    let mut store = TypedInMemoryTreeStore::new();
    put_at_next_version(
        &mut store,
        None,
        vec![change(4, SysModuleId::Object, 6, Some(30))],
    );
    put_at_next_version(
        &mut store,
        Some(1),
        vec![change(3, SysModuleId::Object, 9, Some(70))],
    );
    put_at_next_version(
        &mut store,
        Some(2),
        vec![change(3, SysModuleId::Object, 9, Some(80))],
    );
    let stale_versions = store
        .stale_key_buffer
        .iter()
        .map(|key| key.version())
        .unique()
        .sorted()
        .collect::<Vec<Version>>();
    assert_eq!(stale_versions, vec![1, 2]);
}

#[test]
fn sbor_uses_custom_direct_codecs_for_nibbles() {
    let nibbles = nibbles("a1a2a3");
    let direct_bytes = nibbles.bytes().to_vec();
    let node = TreeNode::Leaf(TreeLeafNode {
        key_suffix: nibbles,
        payload: (vec![9, 8, 7], vec![6]),
        value_hash: Hash([7; 32]),
    });
    let encoded = scrypto_encode(&node).unwrap();
    assert!(encoded
        .windows(direct_bytes.len())
        .position(|bytes| bytes == direct_bytes)
        .is_some());
}

#[test]
fn sbor_decodes_what_was_encoded() {
    let nodes = vec![
        TreeNode::Internal(TreeInternalNode {
            children: vec![
                TreeChildEntry {
                    nibble: Nibble::from(15),
                    version: 999,
                    hash: Hash([3; 32]),
                    is_leaf: false,
                },
                TreeChildEntry {
                    nibble: Nibble::from(8),
                    version: 2,
                    hash: Hash([254; 32]),
                    is_leaf: true,
                },
            ],
        }),
        TreeNode::Leaf(TreeLeafNode {
            key_suffix: nibbles("abc"),
            payload: (vec![1, 2], vec![3, 3, 3, 3, 3, 3, 3, 8, 3]),
            value_hash: Hash([7; 32]),
        }),
        TreeNode::Null,
    ];
    let encoded = scrypto_encode(&nodes).unwrap();
    let decoded = scrypto_decode::<Vec<TreeNode<(Vec<u8>, Vec<u8>)>>>(&encoded).unwrap();
    assert_eq!(nodes, decoded);
}

#[test]
fn serialized_keys_are_strictly_increasing() {
    let mut store = SerializedInMemoryTreeStore::new();
    put_at_next_version(
        &mut store,
        None,
        vec![change(3, SysModuleId::Object, 4, Some(90))],
    );
    let previous_key = store.memory.keys().collect_vec()[0].clone();
    put_at_next_version(
        &mut store,
        Some(1),
        vec![change(1, SysModuleId::Object, 2, Some(80))],
    );
    let next_key = store
        .memory
        .keys()
        .filter(|key| **key != previous_key)
        .collect_vec()[0]
        .clone();
    assert!(next_key > previous_key);
}

fn change(
    node_id_seed: u8,
    module_id: SysModuleId,
    substate_offset_seed: u8,
    value_hash_seed: Option<u8>,
) -> SubstateHashChange {
    let fake_pkg_address = PackageAddress::new_unchecked([node_id_seed; NodeId::LENGTH]);
    let fake_kvs_entry_id = vec![substate_offset_seed; substate_offset_seed as usize];
    SubstateHashChange::new(
        DbId::new(
            JmtMapper::map_to_db_index(&NodeId(fake_pkg_address.into()), ModuleId(module_id as u8)),
            JmtMapper::map_to_db_key(&SubstateKey::Map(fake_kvs_entry_id)),
        ),
        value_hash_seed.map(|value_seed| value_hash(value_seed)),
    )
}

<<<<<<< HEAD
fn substate_id(
    node_id_seed: u8,
    module_id: SysModuleId,
    substate_offset_seed: u8,
) -> (Vec<u8>, Vec<u8>) {
    let mut node_id = [node_id_seed; NodeId::LENGTH];
    node_id[0] = EntityType::GlobalPackage as u8;
    let fake_pkg_address = PackageAddress::new_or_panic(node_id);
    let fake_kvs_entry_id = vec![substate_offset_seed; substate_offset_seed as usize];
    (
        JmtMapper::map_to_db_index(&NodeId(fake_pkg_address.into()), ModuleId(module_id as u8)),
        JmtMapper::map_to_db_key(SubstateKey::Map(fake_kvs_entry_id)),
    )
}

=======
>>>>>>> 7a588f53
fn value_hash(value_seed: u8) -> Hash {
    let fake_kvs_value = scrypto_encode(&vec![value_seed; value_seed as usize]).unwrap();
    hash(fake_kvs_value)
}

fn nibbles(hex_string: &str) -> NibblePath {
    NibblePath::from_iter(
        hex_string
            .chars()
            .map(|nibble| Nibble::from(char::to_digit(nibble, 16).unwrap() as u8)),
    )
}

fn leaf_key(node_key: &NodeKey, suffix_from_leaf: &NibblePath) -> LeafKey {
    LeafKey::new(
        NibblePath::from_iter(
            node_key
                .nibble_path()
                .nibbles()
                .chain(suffix_from_leaf.nibbles()),
        )
        .bytes(),
    )
}<|MERGE_RESOLUTION|>--- conflicted
+++ resolved
@@ -440,7 +440,7 @@
     substate_offset_seed: u8,
     value_hash_seed: Option<u8>,
 ) -> SubstateHashChange {
-    let fake_pkg_address = PackageAddress::new_unchecked([node_id_seed; NodeId::LENGTH]);
+    let fake_pkg_address = unsafe { PackageAddress::new_unchecked([node_id_seed; NodeId::LENGTH]) };
     let fake_kvs_entry_id = vec![substate_offset_seed; substate_offset_seed as usize];
     SubstateHashChange::new(
         DbId::new(
@@ -451,24 +451,6 @@
     )
 }
 
-<<<<<<< HEAD
-fn substate_id(
-    node_id_seed: u8,
-    module_id: SysModuleId,
-    substate_offset_seed: u8,
-) -> (Vec<u8>, Vec<u8>) {
-    let mut node_id = [node_id_seed; NodeId::LENGTH];
-    node_id[0] = EntityType::GlobalPackage as u8;
-    let fake_pkg_address = PackageAddress::new_or_panic(node_id);
-    let fake_kvs_entry_id = vec![substate_offset_seed; substate_offset_seed as usize];
-    (
-        JmtMapper::map_to_db_index(&NodeId(fake_pkg_address.into()), ModuleId(module_id as u8)),
-        JmtMapper::map_to_db_key(SubstateKey::Map(fake_kvs_entry_id)),
-    )
-}
-
-=======
->>>>>>> 7a588f53
 fn value_hash(value_seed: u8) -> Hash {
     let fake_kvs_value = scrypto_encode(&vec![value_seed; value_seed as usize]).unwrap();
     hash(fake_kvs_value)
