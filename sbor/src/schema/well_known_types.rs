--- conflicted
+++ resolved
@@ -31,37 +31,6 @@
                 static ref $lookup_name: [Option<TypeData<$custom_type_kind, LocalTypeIndex>>; 256] = {
                     let mut lookup: [Option<TypeData<$custom_type_kind, LocalTypeIndex>>; 256] = [ [<$lookup_name:upper _INIT>]; 256 ];
 
-<<<<<<< HEAD
-                    unsafe { sbor::rust::mem::transmute::<_, [Option<TypeData<$custom_type_kind, LocalTypeIndex>>; 256]>(lookup) }
-                };
-                // Now add in the basic types
-                lookup[sbor::basic_well_known_types::BOOL_ID as usize] = Some(TypeData::unnamed(TypeKind::Bool));
-                lookup[sbor::basic_well_known_types::I8_ID as usize] = Some(TypeData::unnamed(TypeKind::I8));
-                lookup[sbor::basic_well_known_types::I16_ID as usize] = Some(TypeData::unnamed(TypeKind::I16));
-                lookup[sbor::basic_well_known_types::I32_ID as usize] = Some(TypeData::unnamed(TypeKind::I32));
-                lookup[sbor::basic_well_known_types::I64_ID as usize] = Some(TypeData::unnamed(TypeKind::I64));
-                lookup[sbor::basic_well_known_types::I128_ID as usize] = Some(TypeData::unnamed(TypeKind::I128));
-                lookup[sbor::basic_well_known_types::U8_ID as usize] = Some(TypeData::unnamed(TypeKind::U8));
-                lookup[sbor::basic_well_known_types::U16_ID as usize] = Some(TypeData::unnamed(TypeKind::U16));
-                lookup[sbor::basic_well_known_types::U32_ID as usize] = Some(TypeData::unnamed(TypeKind::U32));
-                lookup[sbor::basic_well_known_types::U64_ID as usize] = Some(TypeData::unnamed(TypeKind::U64));
-                lookup[sbor::basic_well_known_types::U128_ID as usize] = Some(TypeData::unnamed(TypeKind::U128));
-                lookup[sbor::basic_well_known_types::STRING_ID as usize] = Some(TypeData::unnamed(TypeKind::String));
-                lookup[sbor::basic_well_known_types::ANY_ID as usize] = Some(TypeData::unnamed(TypeKind::Any));
-                lookup[sbor::basic_well_known_types::UNIT_ID as usize] = Some(TypeData::no_child_names(
-                    TypeKind::Tuple {
-                        field_types: sbor::rust::prelude::vec![],
-                    },
-                    "None"
-                ));
-                lookup[sbor::basic_well_known_types::BYTES_ID as usize] = Some(TypeData::unnamed(
-                    TypeKind::Array {
-                        element_type: LocalTypeIndex::WellKnown(sbor::basic_well_known_types::U8_ID),
-                    }
-                ));
-                // And now add in the custom types
-                $(lookup[$id as usize] = Some($type_data);)*
-=======
                     // Now add in the basic types
                     lookup[sbor::basic_well_known_types::BOOL_ID as usize] = Some(TypeData::unnamed(TypeKind::Bool));
                     lookup[sbor::basic_well_known_types::I8_ID as usize] = Some(TypeData::unnamed(TypeKind::I8));
@@ -90,7 +59,6 @@
                     ));
                     // And now add in the custom types
                     $(lookup[$id as usize] = Some($type_data);)*
->>>>>>> b0fc9c0e
 
                     // And return the lookup
                     lookup
