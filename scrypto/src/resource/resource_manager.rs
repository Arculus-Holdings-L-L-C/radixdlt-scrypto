--- conflicted
+++ resolved
@@ -141,11 +141,7 @@
 
     pub fn lock_updateable_metadata(&self) {
         let access_rules = self.0.access_rules();
-<<<<<<< HEAD
-        access_rules.freeze_metadata_role(METADATA_SETTER_ROLE);
-=======
-        access_rules.update_metadata_role_mutability(METADATA_ADMIN_ROLE, RoleList::none());
->>>>>>> 9590c47f
+        access_rules.freeze_metadata_role(METADATA_ADMIN_ROLE);
     }
 }
 
