--- conflicted
+++ resolved
@@ -6,16 +6,10 @@
 
 #[derive(Debug, Clone, PartialEq, Eq, ScryptoSbor)]
 pub enum ResourceError {
-    InsufficientBalance {
-        requested: Decimal,
-        actual: Decimal,
-    },
+    InsufficientBalance { requested: Decimal, actual: Decimal },
     InvalidTakeAmount,
-<<<<<<< HEAD
     MissingNonFungibleLocalId(NonFungibleLocalId),
-=======
     DecimalOverflow,
->>>>>>> 5ad7a784
 }
 
 #[derive(Debug, Clone, PartialEq, Eq, ScryptoSbor)]
